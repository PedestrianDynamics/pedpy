"""Helper functions for the analysis methods."""
# pylint: disable=C0302

import itertools
import logging
import typing
from collections import defaultdict
from dataclasses import dataclass
from enum import Enum, auto
from typing import List, Optional, Tuple

import numpy as np
import pandas as pd
import shapely
from scipy.spatial import Voronoi

from pedpy.column_identifier import (
    CROSSING_FRAME_COL,
    DENSITY_COL,
    DISTANCE_COL,
    END_POSITION_COL,
    FIRST_FRAME_COL,
    FRAME_COL,
    ID_COL,
    INTERSECTION_COL,
    LAST_FRAME_COL,
    MID_POSITION_COL,
    NEIGHBORS_COL,
    POINT_COL,
    POLYGON_COL,
    SPECIES_COL,
    START_POSITION_COL,
    TIME_COL,
    V_X_COL,
    V_Y_COL,
    WINDOW_SIZE_COL,
    X_COL,
    Y_COL,
)
from pedpy.data.geometry import MeasurementArea, MeasurementLine, WalkableArea
from pedpy.data.trajectory_data import TrajectoryData

_log = logging.getLogger(__name__)


class SpeedCalculation(Enum):  # pylint: disable=too-few-public-methods
    """Method-identifier used to compute the movement at traj borders."""

    BORDER_EXCLUDE = auto()
    BORDER_ADAPTIVE = auto()
    BORDER_SINGLE_SIDED = auto()


<<<<<<< HEAD
class DataValidationStatus(Enum):  # pylint: disable=too-few-public-methods
    """Identifies the result of a return value."""

    DATA_CORRECT = auto()
    COLUMN_MISSING = auto()
    ENTRY_MISSING = auto()
=======
class AccelerationCalculation(Enum):  # pylint: disable=too-few-public-methods
    """Method-identifier used to compute the movement at traj borders."""

    BORDER_EXCLUDE = auto()
>>>>>>> 4ba954db


@dataclass(
    kw_only=True,
)
class Cutoff:
    """Maximal extend of a Voronoi polygon.

    The maximal extend is an approximated circle with the given radius and
    number of line segments used to approximate a quarter circle.

    Attributes:
        radius (float): radius of the approximated circle
        quad_segments (int): number of line elements used to approximate a
                quarter circle
    """

    radius: float
    quad_segments: int = 3


class InputError(Exception):
    """Class reflecting errors when incorrect input was given."""

    def __init__(self, message):
        """Create InputError with the given message.

        Args:
            message: Error message
        """
        self.message = message


def is_trajectory_valid(
    *, traj_data: TrajectoryData, walkable_area: WalkableArea
) -> bool:
    """Checks if all trajectory data points lie within the given walkable area.

    Args:
        traj_data (TrajectoryData): trajectory data
        walkable_area (WalkableArea): walkable area in which the pedestrians
            should be

    Returns:
        All points lie within walkable area
    """
    return get_invalid_trajectory(
        traj_data=traj_data, walkable_area=walkable_area
    ).empty


def get_invalid_trajectory(
    *, traj_data: TrajectoryData, walkable_area: WalkableArea
) -> pd.DataFrame:
    """Returns all trajectory data points outside the given walkable area.

    Args:
        traj_data (TrajectoryData): trajectory data
        walkable_area (WalkableArea): walkable area in which the pedestrians
            should be

    Returns:
        DataFrame showing all data points outside the given walkable area
    """
    return traj_data.data.loc[
        ~shapely.within(traj_data.data.point, walkable_area.polygon)
    ]


def compute_frame_range_in_area(
    *,
    traj_data: TrajectoryData,
    measurement_line: MeasurementLine,
    width: float,
) -> Tuple[pd.DataFrame, MeasurementArea]:
    """Compute the frame ranges for each pedestrian inside the measurement area.

    The measurement area is virtually created by creating a second measurement
    line parallel to the given one offsetting by the given width. The area
    between these line is the used measurement area.

    .. image:: /images/passing_area_from_lines.svg
        :width: 80 %
        :align: center

    For each pedestrians now the frames when they enter and leave the virtual
    measurement area is computed. In this frame interval they have to be inside
    the measurement area continuously. They also need to enter and leave the
    measurement area via different measurement lines. If leaving the area
    between the two lines, crossing the same line twice they will be ignored.
    For a better understanding, see the image below, where red parts of the
    trajectories are the detected ones inside the area. These frame intervals
    will be returned.

    .. image:: /images/frames_in_area.svg
        :width: 80 %
        :align: center


    .. note::

        As passing we define the frame, the pedestrians enter the area and then
        move through the complete area without leaving it. Hence, doing a
        closed analysis of the movement area with several measuring ranges
        underestimates the actual movement time.

    Args:
        traj_data (TrajectoryData): trajectory data
        measurement_line (MeasurementLine): measurement line
        width (float): distance to the second measurement line

    Returns:
        Tuple[pandas.DataFrame, MeasurementArea]: DataFrame containing the
        columns 'id', 'entering_frame' describing the frame the pedestrian
        crossed the first or second line, 'leaving_frame' describing the frame
        the pedestrian crossed the second or first line, and the created
        measurement area
    """
    # Create the second measurement line with the given offset
    second_line = MeasurementLine(
        shapely.offset_curve(measurement_line.line, distance=width)
    )

    # Reverse the order of the coordinates for the second line string to
    # create a rectangular area between the lines
    measurement_area = MeasurementArea(
        [
            *measurement_line.coords,
            *second_line.coords[::-1],
        ]
    )

    inside_range = _get_continuous_parts_in_area(
        traj_data=traj_data, measurement_area=measurement_area
    )

    crossing_frames_first = compute_crossing_frames(
        traj_data=traj_data, measurement_line=measurement_line
    )
    crossing_frames_second = compute_crossing_frames(
        traj_data=traj_data, measurement_line=second_line
    )

    start_crossed_1 = _check_crossing_in_frame_range(
        inside_range=inside_range,
        crossing_frames=crossing_frames_first,
        check_column=FIRST_FRAME_COL,
        column_name="start_crossed_1",
    )
    end_crossed_1 = _check_crossing_in_frame_range(
        inside_range=inside_range,
        crossing_frames=crossing_frames_first,
        check_column=LAST_FRAME_COL,
        column_name="end_crossed_1",
    )
    start_crossed_2 = _check_crossing_in_frame_range(
        inside_range=inside_range,
        crossing_frames=crossing_frames_second,
        check_column=FIRST_FRAME_COL,
        column_name="start_crossed_2",
    )
    end_crossed_2 = _check_crossing_in_frame_range(
        inside_range=inside_range,
        crossing_frames=crossing_frames_second,
        check_column=LAST_FRAME_COL,
        column_name="end_crossed_2",
    )

    frame_range_between_lines = (
        start_crossed_1.merge(
            start_crossed_2,
            how="outer",
            on=[ID_COL, FIRST_FRAME_COL, LAST_FRAME_COL],
        )
        .merge(
            end_crossed_1,
            how="outer",
            on=[ID_COL, FIRST_FRAME_COL, LAST_FRAME_COL],
        )
        .merge(
            end_crossed_2,
            how="outer",
            on=[ID_COL, FIRST_FRAME_COL, LAST_FRAME_COL],
        )
    )

    frame_range_between_lines = frame_range_between_lines[
        (
            frame_range_between_lines.start_crossed_1
            & frame_range_between_lines.end_crossed_2
        )
        | (
            frame_range_between_lines.start_crossed_2
            & frame_range_between_lines.end_crossed_1
        )
    ]

    return (
        frame_range_between_lines.loc[
            :, (ID_COL, FIRST_FRAME_COL, LAST_FRAME_COL)
        ],
        measurement_area,
    )


def compute_neighbors(
    individual_voronoi_data: pd.DataFrame,
) -> pd.DataFrame:
    """Compute the neighbors of each pedestrian based on the Voronoi cells.

    Computation of the neighborhood of each pedestrian per frame. Every other
    pedestrian is a neighbor if the Voronoi cells of both pedestrian touch
    and some point. The threshold for touching is set to 1mm.

    Args:
        individual_voronoi_data (pandas.DataFrame): individual voronoi data,
            needs to contain a column 'polygon', which holds a
            :class:`shapely.Polygon` (result from
            :func:`~method_utils.compute_individual_voronoi_polygons`)

    Returns:
        DataFrame containing the columns 'id', 'frame' and 'neighbors', where
        neighbors are a list of the neighbor's IDs
    """
    neighbor_df = []

    for frame, frame_data in individual_voronoi_data.groupby(FRAME_COL):
        touching = shapely.dwithin(
            np.array(frame_data[POLYGON_COL])[:, np.newaxis],
            np.array(frame_data[POLYGON_COL])[np.newaxis, :],
            1e-9,  # Voronoi cells as close as 1 mm are touching
        )

        # the peds are not neighbors of themselves
        for i in range(len(touching)):
            touching[i, i] = False

        # create matrix with ped IDs
        ids = np.outer(
            np.ones_like(frame_data[ID_COL].to_numpy()),
            frame_data[ID_COL].to_numpy().reshape(1, -1),
        )

        neighbors = np.where(touching, ids, np.nan)

        neighbors_list = [
            np.array(neighbor)[~np.isnan(np.array(neighbor))]
            .astype(int)
            .tolist()
            for neighbor in neighbors
        ]

        frame_df = pd.DataFrame(
            zip(
                frame_data[ID_COL].to_numpy(),
                itertools.repeat(frame),
                neighbors_list,
            ),
            columns=[ID_COL, FRAME_COL, NEIGHBORS_COL],
        )
        neighbor_df.append(frame_df)

    return pd.concat(neighbor_df)


def compute_time_distance_line(
    *, traj_data: TrajectoryData, measurement_line: MeasurementLine
) -> pd.DataFrame:
    """Compute the time and distance to the measurement line.

    Compute the time (in frames) and distance to the first crossing of the
    measurement line for each pedestrian. For further information how the
    crossing frames are computed see :func:`~compute_crossing_frames`.
    All frames after a pedestrian has crossed the line will be omitted in the
    results.

    Args:
        traj_data (TrajectoryData): trajectory data
        measurement_line (MeasurementLine): line which is crossed

    Returns:
        DataFrame containing 'id', 'frame', 'time' (seconds until
        crossing),  and 'distance' (meters to measurement line)
    """
    df_distance_time = traj_data.data[[ID_COL, FRAME_COL, POINT_COL]].copy(
        deep=True
    )

    # Compute distance to measurement line
    df_distance_time[DISTANCE_COL] = shapely.distance(
        df_distance_time[POINT_COL], measurement_line.line
    )

    # Compute time to entrance
    crossing_frame = compute_crossing_frames(
        traj_data=traj_data, measurement_line=measurement_line
    ).rename(columns={FRAME_COL: CROSSING_FRAME_COL})
    df_distance_time = df_distance_time.merge(crossing_frame, on=ID_COL)
    df_distance_time[TIME_COL] = (
        df_distance_time[CROSSING_FRAME_COL] - df_distance_time[FRAME_COL]
    ) / traj_data.frame_rate

    # Delete all rows where the line has already been passed
    df_distance_time = df_distance_time[df_distance_time.time >= 0]

    return df_distance_time.loc[:, [ID_COL, FRAME_COL, DISTANCE_COL, TIME_COL]]


def compute_individual_voronoi_polygons(
    *,
    traj_data: TrajectoryData,
    walkable_area: WalkableArea,
    cut_off: Optional[Cutoff] = None,
    use_blind_points: bool = True,
) -> pd.DataFrame:
    """Compute the individual Voronoi polygon for each person and frame.

    The Voronoi cell will be computed based on the Voronoi tesselation of the
    pedestrians position. The resulting polygons will then be intersected with
    the walkable area.

    .. warning::

        In case of non-convex walkable areas it might happen that Voronoi cell
        will be cut at unexpected places.

    The computed Voronoi cells will stretch all the way to the boundaries of
    the walkable area. As seen below:

    .. image:: /images/voronoi_wo_cutoff.svg
        :width: 80 %
        :align: center

    In cases with only a few pedestrians not close to each other or large
    walkable areas this might not be desired behavior as the size of the
    Voronoi polygon is directly related to the individual density. In this
    case the size of the Voronoi polygon can be restricted by a
    :class:`Cutoff`, where you give a radius and the number of line segments
    used to approximate a quarter circle. The differences the number of
    line segments has on the circle can be seen in the plot below:

    .. image:: /images/voronoi_cutoff_differences.svg
        :width: 80 %
        :align: center

    Using this cut off information, the resulting Voronoi polygons would like
    this:

    .. image:: /images/voronoi_w_cutoff.svg
        :width: 80 %
        :align: center

    For allowing the computation of the Voronoi polygons when less than 4
    pedestrians are in the walkable area, 4 extra points will be added outside
    the walkable area with a significant distance. These will have no effect
    on the size of the computed Voronoi polygons. This behavior can be turned
    off by setting :code:`use_blind_points = False`. When turned off no Voronoi
    polygons will be computed for frames with less than 4 persons, also
    pedestrians walking in a line can lead to issues in the computation of the
    Voronoi tesselation.

    Args:
        traj_data (TrajectoryData): trajectory data
        walkable_area (WalkableArea): bounding area, where pedestrian are
                supposed to walk
        cut_off (Cutoff): cutoff information, which provide the largest
                possible extend of a single Voronoi polygon
        use_blind_points (bool): adds extra 4 points outside the walkable area
                to also compute voronoi cells when less than 4 peds are in the
                walkable area (default: on!)

    Returns:
        DataFrame containing the columns 'id', 'frame','polygon' (
        :class:`shapely.Polygon`), and 'individual_density' in :math:`1/m^2`.
    """
    dfs = []

    bounds = walkable_area.polygon.bounds
    x_diff = abs(bounds[2] - bounds[0])
    y_diff = abs(bounds[3] - bounds[1])
    clipping_diameter = 2 * max(x_diff, y_diff)

    blind_points = np.array(
        [
            [100 * (bounds[0] - x_diff), 100 * (bounds[1] - y_diff)],
            [100 * (bounds[2] + x_diff), 100 * (bounds[1] - y_diff)],
            [100 * (bounds[0] - x_diff), 100 * (bounds[3] + y_diff)],
            [100 * (bounds[2] + x_diff), 100 * (bounds[3] + y_diff)],
        ]
    )

    for frame, peds_in_frame in traj_data.data.groupby(traj_data.data.frame):
        points = peds_in_frame[[X_COL, Y_COL]].to_numpy()
        points = np.concatenate([points, blind_points])

        # only skip analysis if less than 4 peds are in the frame and blind
        # points are turned off
        if not use_blind_points and len(points) - len(blind_points) < 4:
            _log.warning(
                f"Not enough pedestrians (N="
                f"{len(points) -len(blind_points)}) available to "
                f"calculate Voronoi cells for frame = {frame}. "
                f"Consider enable use of blind points."
            )
            continue

        vor = Voronoi(points)
        voronoi_polygons = _clip_voronoi_polygons(vor, clipping_diameter)

        voronoi_polygons = voronoi_polygons[:-4]
        voronoi_in_frame = peds_in_frame.loc[:, (ID_COL, FRAME_COL, POINT_COL)]

        # Compute the intersecting area with the walkable area
        voronoi_in_frame[POLYGON_COL] = shapely.intersection(
            voronoi_polygons, walkable_area.polygon
        )

        if cut_off is not None:
            radius = cut_off.radius
            quad_segments = cut_off.quad_segments
            voronoi_in_frame.polygon = shapely.intersection(
                voronoi_in_frame.polygon,
                shapely.buffer(
                    peds_in_frame.point,
                    radius,
                    quad_segs=quad_segments,
                ),
            )

        # Only consider the parts of a multipolygon which contain the position
        # of the pedestrian
        voronoi_in_frame.loc[
            shapely.get_type_id(voronoi_in_frame.polygon) != 3,
            POLYGON_COL,
        ] = voronoi_in_frame.loc[
            shapely.get_type_id(voronoi_in_frame.polygon) != 3, :
        ].apply(
            lambda row: shapely.get_parts(row[POLYGON_COL])[
                shapely.within(row.point, shapely.get_parts(row.polygon))
            ][0],
            axis=1,
        )

        dfs.append(voronoi_in_frame)

    result = pd.concat(dfs)[[ID_COL, FRAME_COL, POLYGON_COL]]
    result[DENSITY_COL] = 1.0 / shapely.area(result.polygon)

    return result


def compute_intersecting_polygons(
    *,
    individual_voronoi_data: pd.DataFrame,
    measurement_area: MeasurementArea,
) -> pd.DataFrame:
    """Compute the intersection of the voronoi cells with the measurement area.

    .. image:: /images/voronoi_density.svg
        :width: 60 %
        :align: center

    Args:
        individual_voronoi_data (pandas.DataFrame): individual voronoi data,
            needs to contain a column 'polygon' (:class:`shapely.Polygon`),
            result from
            :func:`~method_utils.compute_individual_voronoi_polygons`
        measurement_area (MeasurementArea): measurement area for which the
            intersection will be computed.

    Returns:
        DataFrame containing the columns 'id', 'frame' and
        'intersection' which is the intersection of the individual Voronoi
        polygon and the given measurement area as :class:`shapely.Polygon`.
    """
    df_intersection = individual_voronoi_data[[ID_COL, FRAME_COL]].copy()
    df_intersection[INTERSECTION_COL] = shapely.intersection(
        individual_voronoi_data.polygon, measurement_area.polygon
    )
    return df_intersection


def compute_crossing_frames(
    *, traj_data: TrajectoryData, measurement_line: MeasurementLine
) -> pd.DataFrame:
    """Compute the frames at the pedestrians pass the measurement line.

    As crossing we define a movement that moves across the measurement line.
    When the movement ends on the line, the line is not crossed. When it
    starts on the line, it counts as crossed. A visual representation is shown
    below, where the movement goes from left to right and each dot indicates
    the position at one frame. Red highlights where the person has crossed the
    measurement line.

    .. image:: /images/crossing_frames.svg
        :width: 80 %
        :align: center

    Note:
        Due to oscillations, it may happen that a pedestrian crosses the
        measurement line multiple times in a small-time interval.

    Args:
        traj_data (pandas.DataFrame): trajectory data
        measurement_line (MeasurementLine): measurement line which is crossed

    Returns:
        DataFrame containing the columns 'id', 'frame', where 'frame' is
        the frame where the measurement line is crossed.
    """
    # stack is used to get the coordinates in the correct order, as pygeos
    # does not support creating linestring from points directly. The
    # resulting array looks as follows:
    # [[[x_0_start, y_0_start], [x_0_end, y_0_end]],
    #  [[x_1_start, y_1_start], [x_1_end, y_1_end]], ... ]
    df_movement = _compute_individual_movement(
        traj_data=traj_data, frame_step=1, bidirectional=False
    )
    df_movement["movement"] = shapely.linestrings(
        np.stack(
            [
                shapely.get_coordinates(df_movement.start_position),
                shapely.get_coordinates(df_movement.end_position),
            ],
            axis=1,
        )
    )

    # crossing means, the current movement crosses the line and the end point
    # of the movement is not on the line. The result is sorted by frame number
    crossing_frames = df_movement.loc[
        shapely.intersects(df_movement.movement, measurement_line.line)
    ][[ID_COL, FRAME_COL]]

    return crossing_frames


def _clip_voronoi_polygons(  # pylint: disable=too-many-locals,invalid-name
    voronoi: Voronoi, diameter: float
) -> List[shapely.Polygon]:
    """Generate Polygons from the Voronoi diagram.

    Generate shapely.Polygon objects corresponding to the
    regions of a scipy.spatial.Voronoi object, in the order of the
    input points. The polygons for the infinite regions are large
    enough that all points within a distance 'diameter' of a Voronoi
    vertex are contained in one of the infinite polygons.
    from: https://stackoverflow.com/a/52727406/9601068
    """
    polygons = []
    centroid = voronoi.points.mean(axis=0)

    # Mapping from (input point index, Voronoi point index) to list of
    # unit vectors in the directions of the infinite ridges starting
    # at the Voronoi point and neighbouring the input point.
    ridge_direction = defaultdict(list)
    for (p, q), rv in zip(
        voronoi.ridge_points, voronoi.ridge_vertices, strict=False
    ):
        u, v = sorted(rv)
        if u == -1:
            # Infinite ridge starting at ridge point with index v,
            # equidistant from input points with indexes p and q.
            t = voronoi.points[q] - voronoi.points[p]  # tangent
            n = np.array([-t[1], t[0]]) / np.linalg.norm(t)  # normal
            midpoint = voronoi.points[[p, q]].mean(axis=0)
            direction = np.sign(np.dot(midpoint - centroid, n)) * n
            ridge_direction[p, v].append(direction)
            ridge_direction[q, v].append(direction)

    for i, r in enumerate(voronoi.point_region):
        region = voronoi.regions[r]
        if -1 not in region:
            # Finite region.
            polygons.append(shapely.polygons(voronoi.vertices[region]))
            continue
        # Infinite region.
        inf = region.index(-1)  # Index of vertex at infinity.
        j = region[(inf - 1) % len(region)]  # Index of previous vertex.
        k = region[(inf + 1) % len(region)]  # Index of next vertex.
        if j == k:
            # Region has one Voronoi vertex with two ridges.
            dir_j, dir_k = ridge_direction[i, j]
        else:
            # Region has two Voronoi vertices, each with one ridge.
            (dir_j,) = ridge_direction[i, j]
            (dir_k,) = ridge_direction[i, k]

        # Length of ridges needed for the extra edge to lie at least
        # 'diameter' away from all Voronoi vertices.
        length = 2 * diameter / np.linalg.norm(dir_j + dir_k)

        # Polygon consists of finite part plus an extra edge.
        finite_part = voronoi.vertices[region[inf + 1 :] + region[:inf]]
        extra_edge = np.array(
            [
                voronoi.vertices[j] + dir_j * length,
                voronoi.vertices[k] + dir_k * length,
            ]
        )
        polygons.append(
            shapely.polygons(np.concatenate((finite_part, extra_edge)))
        )
    return polygons


def _compute_individual_movement(
    *,
    traj_data: TrajectoryData,
    frame_step: int,
    bidirectional: bool = True,
    speed_border_method: SpeedCalculation = SpeedCalculation.BORDER_ADAPTIVE,
) -> pd.DataFrame:
    if speed_border_method == SpeedCalculation.BORDER_EXCLUDE:
        return _compute_movement_exclude_border(
            traj_data, frame_step, bidirectional
        )
    if speed_border_method == SpeedCalculation.BORDER_SINGLE_SIDED:
        return _compute_movement_single_sided_border(
            traj_data, frame_step, bidirectional
        )
    if speed_border_method == SpeedCalculation.BORDER_ADAPTIVE:
        return _compute_movememnt_adaptive_border(
            traj_data, frame_step, bidirectional
        )

    raise ValueError("speed border method not accepted")


def _compute_movement_exclude_border(
    traj_data: TrajectoryData,
    frame_step: int,
    bidirectional: bool,
) -> pd.DataFrame:
    """Compute the individual movement in the time interval frame_step.

    The movement is computed for the interval [frame - frame_step: frame +
    frame_step], if one of the boundaries is not contained in the trajectory
    frame these points will not be considered.

    Args:
        traj_data (pandas.DataFrame): trajectory data
        frame_step (int): how many frames back and forwards are used to compute
            the movement.
        bidirectional (bool): if True also the future frame_step points will
            be used to determine the movement

    Returns:
        DataFrame containing the columns: 'id', 'frame', 'start_position',
        'end_position', 'window_size'. Where 'start_position'/'end_position' are
        the points where the movement start/ends, and 'window_size' is the
        number of frames between the movement start and end.
    """
    df_movement = traj_data.data.copy(deep=True)

    df_movement[START_POSITION_COL] = df_movement.groupby(
        by=ID_COL
    ).point.shift(frame_step)
    df_movement["start_frame"] = df_movement.groupby(by=ID_COL).frame.shift(
        frame_step
    )

    if bidirectional:
        df_movement[END_POSITION_COL] = df_movement.groupby(
            df_movement.id
        ).point.shift(-frame_step)
        df_movement["end_frame"] = df_movement.groupby(
            df_movement.id
        ).frame.shift(-frame_step)
    else:
        df_movement[END_POSITION_COL] = df_movement.point
        df_movement["end_frame"] = df_movement.frame

    df_movement[WINDOW_SIZE_COL] = (
        df_movement.end_frame - df_movement.start_frame
    )
    return df_movement[
        [
            ID_COL,
            FRAME_COL,
            START_POSITION_COL,
            END_POSITION_COL,
            WINDOW_SIZE_COL,
        ]
    ].dropna()


def _compute_movement_single_sided_border(
    traj_data: TrajectoryData,
    frame_step: int,
    bidirectional: bool,
) -> pd.DataFrame:
    """Compute the individual movement in the time interval frame_step.

    The movement is computed for the interval [frame - frame_step: frame +
    frame_step], if one of the boundaries is not contained in the trajectory
    frame will be used as boundary. Hence, the intervals become [frame,
    frame + frame_step], or [frame - frame_step, frame] respectively.

    Args:
        traj_data (pandas.DataFrame): trajectory data
        frame_step (int): how many frames back and forwards are used to compute
            the movement.
        bidirectional (bool): if True also the future frame_step points will
            be used to determine the movement

    Returns:
        DataFrame containing the columns: 'id', 'frame', 'start_position',
        'end_position', 'window_size' .Where 'start_position'/'end_position' are
        the points where the movement start/ends, and 'window_size' is the
        number of frames between the movement start and end.
    """
    df_movement = traj_data.data.copy(deep=True)

    df_movement[START_POSITION_COL] = (
        df_movement.groupby(by=ID_COL)
        .point.shift(frame_step)
        .fillna(df_movement.point)
    )
    df_movement["start_frame"] = (
        df_movement.groupby(by=ID_COL)
        .frame.shift(frame_step)
        .fillna(df_movement.frame)
    )

    if bidirectional:
        df_movement[END_POSITION_COL] = (
            df_movement.groupby(df_movement.id)
            .point.shift(-frame_step)
            .fillna(df_movement.point)
        )
        df_movement["end_frame"] = (
            df_movement.groupby(df_movement.id)
            .frame.shift(-frame_step)
            .fillna(df_movement.frame)
        )
    else:
        df_movement[END_POSITION_COL] = df_movement.point
        df_movement["end_frame"] = df_movement.frame

    df_movement[WINDOW_SIZE_COL] = (
        df_movement.end_frame - df_movement.start_frame
    )
    return df_movement[
        [
            ID_COL,
            FRAME_COL,
            START_POSITION_COL,
            END_POSITION_COL,
            WINDOW_SIZE_COL,
        ]
    ]


def _compute_movememnt_adaptive_border(
    traj_data: TrajectoryData,
    frame_step: int,
    bidirectional: bool,
) -> pd.DataFrame:
    """Compute the individual movement in the time interval frame_step.

    The movement is computed for the interval [frame - frame_step: frame +
    frame_step], if one of the boundaries is not contained in the trajectory
    frame use the maximum available number of frames on this side and the same
    number of frames also on the other side.

    Args:
        traj_data (pandas.DataFrame): trajectory data
        frame_step (int): how many frames back and forwards are used to compute
            the movement.
        bidirectional (bool): if True also the future frame_step points will
            be used to determine the movement

    Returns:
        DataFrame containing the columns: 'id', 'frame', 'start_position',
        'end_position', 'window_size'. Where 'start_position'/'end_position' are
        the points where the movement start/ends, and 'window_size' is the
        number of frames between the movement start and end.
    """
    df_movement = traj_data.data.copy(deep=True)

    frame_infos = df_movement.groupby(by=ID_COL).agg(
        frame_min=(FRAME_COL, "min"), frame_max=(FRAME_COL, "max")
    )
    df_movement = df_movement.merge(frame_infos, on=ID_COL)

    df_movement["distance_min"] = np.abs(
        df_movement.frame - df_movement["frame_min"]
    )
    df_movement["distance_max"] = np.abs(
        df_movement.frame - df_movement["frame_max"]
    )
    df_movement[WINDOW_SIZE_COL] = np.minimum(
        frame_step,
        np.minimum(
            df_movement.distance_min.values, df_movement.distance_max.values
        ),
    )
    df_movement["start_frame"] = df_movement.frame - df_movement.window_size
    df_movement["end_frame"] = df_movement.frame + df_movement.window_size

    start = (
        df_movement[[ID_COL, FRAME_COL, "start_frame", WINDOW_SIZE_COL]]
        .merge(
            df_movement[[ID_COL, FRAME_COL, POINT_COL]],
            left_on=[ID_COL, "start_frame"],
            right_on=[ID_COL, FRAME_COL],
            suffixes=("", "_drop"),
        )
        .drop("frame_drop", axis=1)
        .rename({POINT_COL: START_POSITION_COL}, axis=1)
    )

    if bidirectional:
        end = (
            df_movement[[ID_COL, FRAME_COL, "end_frame"]]
            .merge(
                df_movement[[ID_COL, FRAME_COL, POINT_COL]],
                left_on=[ID_COL, "end_frame"],
                right_on=[ID_COL, FRAME_COL],
                suffixes=("", "_drop"),
            )
            .drop("frame_drop", axis=1)
            .rename({POINT_COL: END_POSITION_COL}, axis=1)
        )
        # as the window is used on both sides
        start[WINDOW_SIZE_COL] = 2 * start[WINDOW_SIZE_COL]

    else:
        df_movement[END_POSITION_COL] = df_movement[POINT_COL]
        end = df_movement[[ID_COL, FRAME_COL, END_POSITION_COL]].copy(deep=True)

    result = start.merge(end, on=[ID_COL, FRAME_COL])[
        [
            ID_COL,
            FRAME_COL,
            START_POSITION_COL,
            END_POSITION_COL,
            WINDOW_SIZE_COL,
        ]
    ]
    return result[result.window_size > 0]


def _compute_individual_movement_acceleration(
    *,
    traj_data: TrajectoryData,
    frame_step: int,
    acceleration_border_method: AccelerationCalculation = (
        AccelerationCalculation.BORDER_EXCLUDE
    ),
) -> pd.DataFrame:
    if acceleration_border_method == AccelerationCalculation.BORDER_EXCLUDE:
        return _compute_movement_acceleration_exclude_border(
            traj_data, frame_step
        )

    raise ValueError("acceleration border method not accepted")


def _compute_movement_acceleration_exclude_border(
    traj_data: TrajectoryData,
    frame_step: int,
) -> pd.DataFrame:
    """Compute the individual movement in the time interval frame_step.

    The movement is computed for the interval [frame - frame_step: frame +
    frame_step], if one of the boundaries is not contained in the trajectory
    frame these points will not be considered.

    Args:
        traj_data (pandas.DataFrame): trajectory data
        frame_step (int): how many frames back and forwards are used to compute
            the movement.
        bidirectional (bool): if True also the future frame_step points
            will be used to determine the movement

    Returns:
        DataFrame containing the columns: 'id', 'frame', 'start_position',
        'mid_position', 'end_position', 'window_size'. Where
        'start_position'/'end_position' are the points where the movement
        start/ends, and 'window_size' is the number of frames between the
        movement start and end.
    """
    df_movement = traj_data.data.copy(deep=True)

    df_movement[START_POSITION_COL] = df_movement.groupby(
        by=ID_COL
    ).point.shift(2 * frame_step)
    df_movement["start_frame"] = df_movement.groupby(by=ID_COL).frame.shift(
        2 * frame_step
    )

    df_movement[MID_POSITION_COL] = df_movement.groupby(by=ID_COL).point.shift(
        frame_step
    )
    df_movement["mid_frame"] = df_movement.groupby(by=ID_COL).frame.shift(
        frame_step
    )

    df_movement[END_POSITION_COL] = df_movement.point
    df_movement["end_frame"] = df_movement.frame

    df_movement[WINDOW_SIZE_COL] = df_movement.end_frame - df_movement.mid_frame
    return df_movement[
        [
            ID_COL,
            FRAME_COL,
            START_POSITION_COL,
            MID_POSITION_COL,
            END_POSITION_COL,
            WINDOW_SIZE_COL,
        ]
    ].dropna()


def _get_continuous_parts_in_area(
    *, traj_data: TrajectoryData, measurement_area: MeasurementArea
) -> pd.DataFrame:
    """Compute the time-continuous parts of each pedestrian in the area.

    Compute the time-continuous parts in which the pedestrians are inside
    the given measurement area. As leaving the first frame outside the area is
    considered.

    Args:
        traj_data (TrajectoryData): trajectory data
        measurement_area (MeasurementArea): area which is considered

    Returns:
        DataFrame containing the columns: 'id', 'entering_frame',
        'leaving_frame'. Where 'entering_frame' is the first frame a pedestrian
        is inside the measurement area, and 'leaving_frame' is first frame a
        pedestrian after the pedestrian has left the measurement area.
    """
    inside = traj_data.data.loc[
        shapely.within(traj_data.data.point, measurement_area.polygon), :
    ].copy()
    inside.loc[:, "g"] = inside.groupby(
        by=ID_COL, group_keys=False
    ).frame.apply(lambda x: x.diff().ge(2).cumsum())
    inside_range = (
        inside.groupby([ID_COL, "g"])
        .agg(
            entering_frame=(FRAME_COL, "first"),
            leaving_frame=(FRAME_COL, "last"),
        )
        .reset_index()[[ID_COL, FIRST_FRAME_COL, LAST_FRAME_COL]]
    )
    inside_range[LAST_FRAME_COL] += 1

    return inside_range


def _check_crossing_in_frame_range(
    *,
    inside_range: pd.DataFrame,
    crossing_frames: pd.DataFrame,
    check_column: str,
    column_name: str,
) -> pd.DataFrame:
    """Returns rows of inside_range which are also in crossing_frames.

    Args:
        inside_range (pandas.DataFrame): DataFrame containing the columns
            'ID' and check_column
        crossing_frames (pandas.DataFrame): DataFrame containing the columns
            'ID' and 'frame'
        check_column (str): name of the column in inside_range which represents
            a frame value. Needs to be 'frame_start' or 'frame_end'
        column_name (str): name of the result column

    Returns:
        DataFrame containing the columns 'id', 'entering_frame',
        'leaving_frame', and column_name
    """
    assert check_column in (
        FIRST_FRAME_COL,
        LAST_FRAME_COL,
    ), f"check_column needs to be '{FIRST_FRAME_COL}' or '{LAST_FRAME_COL}'"

    crossed = inside_range.merge(
        crossing_frames,
        left_on=[ID_COL, check_column],
        right_on=[ID_COL, FRAME_COL],
        how="left",
        indicator=column_name,
    )[[ID_COL, FIRST_FRAME_COL, LAST_FRAME_COL, column_name]]
    crossed[column_name] = crossed[column_name] == "both"
    crossed = crossed[crossed[column_name]]
    return crossed


def _compute_orthogonal_speed_in_relation_to_proprotion(
    group: pd.DataFrame, measurement_line: MeasurementLine
) -> pd.DataFrame:
    """Calculates the speed orthogonal to the line times partial line length of the polygon.

    group is a DataFrameGroupBy containing the columns 'v_x', 'v_y' and 'polygon'.
    """
    normal_vector = measurement_line.normal_vector()
    return (
        group[V_X_COL] * normal_vector[0] + group[V_Y_COL] * normal_vector[1]
    ) * _compute_partial_line_length(group[POLYGON_COL], measurement_line)


def _compute_partial_line_length(
    polygon: shapely.Polygon, measurement_line: MeasurementLine
) -> float:
    """Calculates the fraction of the length that is intersected by the polygon."""
    line = measurement_line.line
    return shapely.length(shapely.intersection(polygon, line)) / shapely.length(
        line
    )


def _apply_lambda_for_intersecting_frames(
    *,
    individual_voronoi_polygons: pd.DataFrame,
    measurement_line: MeasurementLine,
    species: pd.DataFrame,
    lambda_for_group: typing.Callable[
        [pd.DataFrame, MeasurementLine], pd.DataFrame
    ],
    column_id_sp1: str,
    column_id_sp2: str,
    individual_speed: pd.DataFrame = None,
) -> pd.DataFrame:
    """Applies lambda for both species for frames where Voronoi-polygon intersects with line.

    lambda_for_group is called with a group containing
     the data of one species and a Measurement Line.
    """
    merged_table = individual_voronoi_polygons[
        shapely.intersects(
            individual_voronoi_polygons[POLYGON_COL], measurement_line.line
        )
    ]

    merged_table = merged_table.merge(species, on="id", how="left")
    if individual_speed is not None:
        merged_table = merged_table.merge(
            individual_speed,
            left_on=[ID_COL, FRAME_COL],
            right_on=[ID_COL, FRAME_COL],
        )

    species_1 = merged_table[merged_table[SPECIES_COL] == 1]
    species_2 = merged_table[merged_table[SPECIES_COL] == -1]

    if not species_1.empty:
        species_1 = (
            species_1.groupby(FRAME_COL)
            .apply(lambda group: lambda_for_group(group, measurement_line))
            .reset_index()
        )
        species_1.columns = [FRAME_COL, column_id_sp1]
    else:
        species_1 = pd.DataFrame(columns=[FRAME_COL, column_id_sp1])

    if not species_2.empty:
        species_2 = (
            species_2.groupby(FRAME_COL)
            .apply(lambda group: lambda_for_group(group, measurement_line))
            .reset_index()
        )
        species_2.columns = [FRAME_COL, column_id_sp2]
    else:
        species_2 = pd.DataFrame(columns=[FRAME_COL, column_id_sp2])

    result = species_1.merge(species_2, on=FRAME_COL, how="outer").fillna(0)
    return result.sort_values(by=FRAME_COL, ascending=False)


def is_species_valid(
    *,
    species: pd.DataFrame,
    individual_voronoi_polygons: pd.DataFrame,
    measurement_line: MeasurementLine,
) -> bool:
    """Checks if there is species data for every pedestrian intersecting with the measurement line.

    Args:
        species (pd.DataFrame): dataframe containing information about the species
            of every pedestrian intersecting with the line,
            result from :func:`~speed_calculator.compute_species`

        individual_voronoi_polygons (pd.DataFrame): individual Voronoi data per
            frame, result from :func:`~method_utils.compute_individual_voronoi_polygons`

        measurement_line (MeasurementLine): measurement line

    Returns:
        True if all needed data is provided by the species dataframe, else False.
    """
    intersecting_polygons = individual_voronoi_polygons[
        shapely.intersects(
            individual_voronoi_polygons[POLYGON_COL], measurement_line.line
        )
    ]
    return intersecting_polygons[ID_COL].isin(species[ID_COL]).all()


def is_individual_speed_valid(
    *,
    individual_speed: pd.DataFrame,
    individual_voronoi_polygons: pd.DataFrame,
    measurement_line: MeasurementLine,
) -> DataValidationStatus:
    """Checks if speed data is provided for every pedestrian in every frame they intersect the line.

    Args:
        individual_speed (pd.DataFrame): individual speed data per frame, result from
            :func:`~speed_calculator.compute_individual_speed` using :code:`compute_velocity`

        individual_voronoi_polygons (pd.DataFrame): individual Voronoi data per
            frame, result from :func:`~method_utils.compute_individual_voronoi_polygons`

        measurement_line (MeasurementLine): measurement line

    Returns:
        DATA_CORRECT if all needed data is provided by the individual speed dataframe,
        COLUMN_MISSING if there is a column missing,
        ENTRY_MISSING if there is no matching entry for a frame where polygon and line intersect.
    """
    if not all(
        column in individual_speed.columns
        for column in [ID_COL, FRAME_COL, V_X_COL, V_Y_COL]
    ):
        return DataValidationStatus.COLUMN_MISSING
    intersecting_polygons = individual_voronoi_polygons[
        shapely.intersects(
            individual_voronoi_polygons[POLYGON_COL], measurement_line.line
        )
    ]
    if (
        not intersecting_polygons.merge(
            individual_speed, on=["id", "frame"], how="left"
        )
        .notna()
        .all()
        .all()
    ):
        return DataValidationStatus.ENTRY_MISSING

    return DataValidationStatus.DATA_CORRECT<|MERGE_RESOLUTION|>--- conflicted
+++ resolved
@@ -51,19 +51,18 @@
     BORDER_SINGLE_SIDED = auto()
 
 
-<<<<<<< HEAD
+class AccelerationCalculation(Enum):  # pylint: disable=too-few-public-methods
+    """Method-identifier used to compute the movement at traj borders."""
+
+    BORDER_EXCLUDE = auto()
+
+
 class DataValidationStatus(Enum):  # pylint: disable=too-few-public-methods
     """Identifies the result of a return value."""
 
     DATA_CORRECT = auto()
     COLUMN_MISSING = auto()
     ENTRY_MISSING = auto()
-=======
-class AccelerationCalculation(Enum):  # pylint: disable=too-few-public-methods
-    """Method-identifier used to compute the movement at traj borders."""
-
-    BORDER_EXCLUDE = auto()
->>>>>>> 4ba954db
 
 
 @dataclass(
