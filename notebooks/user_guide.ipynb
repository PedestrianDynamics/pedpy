{
 "cells": [
  {
   "cell_type": "code",
   "execution_count": null,
   "metadata": {
    "collapsed": false,
    "jupyter": {
     "outputs_hidden": false
    },
    "tags": [
     "remove-input"
    ]
   },
   "outputs": [],
   "source": [
    "import pathlib\n",
    "import warnings\n",
    "\n",
    "import numpy as np\n",
    "import pandas as pd\n",
    "import shapely\n",
    "\n",
    "warnings.filterwarnings(\"ignore\")"
   ]
  },
  {
   "cell_type": "markdown",
   "metadata": {},
   "source": [
    "# User Guide\n",
    "\n",
    "This user guide will showcase the capabilities of *PedPy*. \n",
    "By following this guide you will learn how to set up your analysis and compute different metrics from the movement data.\n",
    "This guide is designed as a [Jupyter notebook](https://jupyter.org/) where the individual cells can be executed in the given order, for trying it yourself you can copy the individual cells in a Python script and run it, or download the notebook {download}`here <./user_guide.ipynb>` it directly and run it locally.\n",
    "\n",
    "If you use *PedPy* in your work, please cite it using the following information from zenodo:\n",
    "[![DOI](https://zenodo.org/badge/DOI/10.5281/zenodo.7386931.svg)](https://doi.org/10.5281/zenodo.7386931)\n",
    "\n",
    "This is a bottleneck experiment conducted at the University of Wuppertal in 2018.\n",
    "You can see the basic setup of the experiment in the picture below:\n",
    "\n",
    "```{eval-rst}\n",
    ".. figure:: demo-data/bottleneck/040_c_56_h-.png\n",
    "    :width: 400px\n",
    "    :align: center\n",
    "```\n",
    "\n",
    "The data for this experiment is available {download}`here <demo-data/bottleneck/040_c_56_h-.txt>`, which belongs to this [experimental series](https://doi.org/10.34735/ped.2018.1) and is part of the publication [\\\"Crowds in front of bottlenecks at entrances from the perspective of physics and social psychology\\\"](https://doi.org/10.1098/rsif.2019.0871)."
   ]
  },
  {
   "cell_type": "markdown",
   "metadata": {
    "collapsed": false,
    "jupyter": {
     "outputs_hidden": false
    }
   },
   "source": [
    "## Analysis set-up\n",
    "\n",
    "The first step we will take, is to set up the analysis environment, this means define the areas where pedestrians can walk and put existing obstacles in it.\n",
    "Also, we will define which areas are of interest for the later analysis."
   ]
  },
  {
   "cell_type": "markdown",
   "metadata": {
    "collapsed": false,
    "jupyter": {
     "outputs_hidden": false
    }
   },
   "source": [
    "### Walkable area\n",
    "\n",
    "In the beginning we will define the {class}`walkable area <geometry.WalkableArea>` in which the pedestrian can move. \n",
    "For the used bottleneck experiment was conducted in the following set up:\n",
    "\n",
    "\n",
    "```{eval-rst}\n",
    ".. figure:: demo-data/bottleneck/experimental_setup.png\n",
    "    :width: 50 %\n",
    "    :align: center\n",
    "```\n",
    "\n",
    "The run handled in this user guide had a bottleneck width of 0.5m and w=5.6m.\n",
    "\n",
    "Below is the code for creating such a {class}`walkable area <geometry.WalkableArea>`:"
   ]
  },
  {
   "cell_type": "code",
   "execution_count": null,
   "metadata": {
    "collapsed": false,
    "jupyter": {
     "outputs_hidden": false
    }
   },
   "outputs": [],
   "source": [
    "from pedpy import WalkableArea\n",
    "\n",
    "walkable_area = WalkableArea(\n",
    "    # complete area\n",
    "    [\n",
    "        (3.5, -2),\n",
    "        (3.5, 8),\n",
    "        (-3.5, 8),\n",
    "        (-3.5, -2),\n",
    "    ],\n",
    "    obstacles=[\n",
    "        # left barrier\n",
    "        [\n",
    "            (-0.7, -1.1),\n",
    "            (-0.25, -1.1),\n",
    "            (-0.25, -0.15),\n",
    "            (-0.4, 0.0),\n",
    "            (-2.8, 0.0),\n",
    "            (-2.8, 6.7),\n",
    "            (-3.05, 6.7),\n",
    "            (-3.05, -0.3),\n",
    "            (-0.7, -0.3),\n",
    "            (-0.7, -1.0),\n",
    "        ],\n",
    "        # right barrier\n",
    "        [\n",
    "            (0.25, -1.1),\n",
    "            (0.7, -1.1),\n",
    "            (0.7, -0.3),\n",
    "            (3.05, -0.3),\n",
    "            (3.05, 6.7),\n",
    "            (2.8, 6.7),\n",
    "            (2.8, 0.0),\n",
    "            (0.4, 0.0),\n",
    "            (0.25, -0.15),\n",
    "            (0.25, -1.1),\n",
    "        ],\n",
    "    ],\n",
    ")"
   ]
  },
  {
   "cell_type": "code",
   "execution_count": null,
   "metadata": {
    "collapsed": false,
    "jupyter": {
     "outputs_hidden": false
    },
    "tags": [
     "hide-input"
    ]
   },
   "outputs": [],
   "source": [
    "import matplotlib.pyplot as plt\n",
    "\n",
    "from pedpy import plot_walkable_area\n",
    "\n",
    "plot_walkable_area(walkable_area=walkable_area).set_aspect(\"equal\")\n",
    "plt.show()"
   ]
  },
  {
   "cell_type": "markdown",
   "metadata": {
    "collapsed": false,
    "jupyter": {
     "outputs_hidden": false
    }
   },
   "source": [
    "### Prepare measurement details\n",
    "\n",
    "After we defined where the pedestrians can move, we now need to define in which regions we want to analyze in more details. \n",
    "This regions can either be a specific line, an area, or the whole {class}`walkable area <geometry.WalkableArea>`.\n",
    "\n",
    "In case of this bottleneck the most interesting area is a little bit in front of the bottleneck (here 0.5m) and the line at the beginning of the bottleneck.\n",
    "The area is slightly in front of the bottleneck as here the highest density occur. \n",
    "In *PedPy* such areas are called {class}`~geometry.MeasurementArea` and the lines {class}`~geometry.MeasurementLine`.\n",
    "Below you can see how to define these:"
   ]
  },
  {
   "cell_type": "code",
   "execution_count": null,
   "metadata": {
    "collapsed": false,
    "jupyter": {
     "outputs_hidden": false
    }
   },
   "outputs": [],
   "source": [
    "from pedpy import MeasurementArea, MeasurementLine\n",
    "\n",
    "measurement_area = MeasurementArea(\n",
    "    [(-0.4, 0.5), (0.4, 0.5), (0.4, 1.3), (-0.4, 1.3)]\n",
    ")\n",
    "\n",
    "measurement_line = MeasurementLine([(0.4, 0), (-0.4, 0)])"
   ]
  },
  {
   "cell_type": "markdown",
   "metadata": {},
   "source": [
    "The corresponding measurement setup looks like:"
   ]
  },
  {
   "cell_type": "code",
   "execution_count": null,
   "metadata": {
    "tags": [
     "hide-input"
    ]
   },
   "outputs": [],
   "source": [
    "import matplotlib.pyplot as plt\n",
    "\n",
    "from pedpy import plot_measurement_setup\n",
    "\n",
    "plot_measurement_setup(\n",
    "    walkable_area=walkable_area,\n",
    "    measurement_lines=[measurement_line],\n",
    "    ml_width=2,\n",
    "    measurement_areas=[measurement_area],\n",
    "    ma_line_width=2,\n",
    "    ma_alpha=0.2,\n",
    ").set_aspect(\"equal\")\n",
    "plt.show()"
   ]
  },
  {
   "cell_type": "markdown",
   "metadata": {
    "collapsed": false,
    "jupyter": {
     "outputs_hidden": false
    }
   },
   "source": [
    "### Importing pedestrian movement data\n",
    "\n",
    "The pedestrian movement data in *PedPy* is called {class}`trajectory data<trajectory_data.TrajectoryData>`.\n",
    "\n",
    "*PedPy* works with {class}`trajectory data<trajectory_data.TrajectoryData>` which can be created from an import function for specific data files alternatively from a {class}`~pandas.DataFrame` with the following columns:\n",
    "\n",
    "- \"id\": unique numeric identifier for each person\n",
    "- \"frame\": index of video frame where the positions were extracted\n",
    "- \"x\", \"y\": position of the person (in meter) "
   ]
  },
  {
   "cell_type": "markdown",
   "metadata": {},
   "source": [
    "#### Loading from Pandas DataFrame\n",
    "\n",
    "To construct the  {class}`trajectory data<trajectory_data.TrajectoryData>` from a {class}`~pandas.DataFrame` you also need to provide the frame rate at which the data was recorded.\n",
    "If you have both the construction of the {class}`trajectory data<trajectory_data.TrajectoryData>` can be done with:"
   ]
  },
  {
   "cell_type": "code",
   "execution_count": null,
   "metadata": {},
   "outputs": [],
   "source": [
    "from pedpy import TrajectoryData\n",
    "\n",
    "data = pd.DataFrame(\n",
    "    [[0, 1, 0, 0]],\n",
    "    columns=[\"id\", \"frame\", \"x\", \"y\"],\n",
    ")\n",
    "trajectory_data = TrajectoryData(data=data, frame_rate=25.0)"
   ]
  },
  {
   "cell_type": "markdown",
   "metadata": {
    "collapsed": false,
    "jupyter": {
     "outputs_hidden": false
    }
   },
   "source": [
    "Alternatively, the data can be also loaded from any file format that is supported by *Pandas*, see the [documentation](https://pandas.pydata.org/pandas-docs/version/2.0/user_guide/io.html) for more details.\n"
   ]
  },
  {
   "cell_type": "markdown",
   "metadata": {
    "collapsed": false,
    "jupyter": {
     "outputs_hidden": false
    }
   },
   "source": [
    "#### Loading from text trajectory files\n",
    "\n",
    "*Pedpy* can load trajectories, if they are stored as the {class}`trajectory data<trajectory_data.TrajectoryData>` provided in the [Jülich Data Archive](https://ped.fz-juelich.de/da/doku.php) directly.\n",
    "If you have text files in same format, you can load them in the same way too:\n",
    "\n",
    "- values are separated by any whitespace, e.g., space, tab\n",
    "- file has at least 4 columns in the following order: \"id\", \"frame\", \"x\", \"y\"\n",
    "- file may contain comment lines with `#` at in the beginning\n",
    "\n",
    "For meaningful analysis (and loading of the trajectory file) you also need\n",
    "- unit of the trajectory (m or cm)\n",
    "- frame rate\n",
    "\n",
    "For recent trajectory they are encoded in the header of the file, for older you may need to lead the documentation and provide the information in the loading process.\n",
    "\n",
    "**Examples:**\n",
    "With frame rate, but no unit\n",
    "```\n",
    "# description: UNI_CORR_500_01\n",
    "# framerate: 25.00\n",
    "#geometry: geometry.xml\n",
    "\n",
    "# PersID\tFrame\tX\tY\tZ\n",
    "1\t98\t4.6012\t1.8909\t1.7600\n",
    "1\t99\t4.5359\t1.8976\t1.7600\n",
    "1\t100\t4.4470\t1.9304\t1.7600\n",
    "...\n",
    "```\n",
    "\n",
    "No header at all:\n",
    "```\n",
    "1 27 164.834 780.844 168.937\n",
    "1 28 164.835 771.893 168.937\n",
    "1 29 163.736 762.665 168.937\n",
    "1 30 161.967 753.088 168.937\n",
    "...\n",
    "```\n",
    "\n",
    "If your data is structured in a different way please take a look at the next section.\n",
    "Since the data we want to analyze is from the data archive, we can directly load the {class}`trajectory data<trajectory_data.TrajectoryData>` with *PedPy*:  "
   ]
  },
  {
   "cell_type": "code",
   "execution_count": null,
   "metadata": {
    "collapsed": false,
    "jupyter": {
     "outputs_hidden": false
    }
   },
   "outputs": [],
   "source": [
    "from pedpy import TrajectoryUnit, load_trajectory\n",
    "\n",
    "traj = load_trajectory(\n",
    "    trajectory_file=pathlib.Path(\"demo-data/bottleneck/040_c_56_h-.txt\"),\n",
    "    default_unit=TrajectoryUnit.METER,  # needs to be provided as it not defined in the file\n",
    "    # default_frame_rate=25., # can be ignored here as the frame rate is defined in the file\n",
    ")"
   ]
  },
  {
   "cell_type": "markdown",
   "metadata": {
    "collapsed": false,
    "jupyter": {
     "outputs_hidden": false
    }
   },
   "source": [
    "The loaded {class}`trajectory data<trajectory_data.TrajectoryData>` look like:"
   ]
  },
  {
   "cell_type": "code",
   "execution_count": null,
   "metadata": {
    "collapsed": false,
    "jupyter": {
     "outputs_hidden": false
    },
    "tags": [
     "hide-input"
    ]
   },
   "outputs": [],
   "source": [
    "import matplotlib.pyplot as plt\n",
    "\n",
    "from pedpy import plot_trajectories\n",
    "\n",
    "plot_trajectories(traj=traj).set_aspect(\"equal\")\n",
    "plt.show()"
   ]
  },
  {
   "cell_type": "markdown",
   "metadata": {
    "collapsed": false,
    "jupyter": {
     "outputs_hidden": false
    }
   },
   "source": [
    "#### Loading from hdf5 trajectory files\n",
    "\n",
    "For some experiments the [Jülich Data Archive](https://ped.fz-juelich.de/da/doku.php) also provides [HDF5](https://www.hdfgroup.org/HDF5) trajectory files, with a structure described [here](https://ped.fz-juelich.de/da/doku.php?id=info).\n",
    "These data are from a different experiment, and are only used to demonstrate how to load HDF5 files, it can be downloaded {download}`here <demo-data/single_file/00_01a.h5>`.\n",
    "\n",
    "To make the data usable for *PedPy* use:"
   ]
  },
  {
   "cell_type": "code",
   "execution_count": null,
   "metadata": {
    "collapsed": false,
    "jupyter": {
     "outputs_hidden": false
    }
   },
   "outputs": [],
   "source": [
    "import pathlib\n",
    "\n",
    "from pedpy import (\n",
    "    TrajectoryData,\n",
    "    load_trajectory_from_ped_data_archive_hdf5,\n",
    "    load_walkable_area_from_ped_data_archive_hdf5,\n",
    ")\n",
    "\n",
    "h5_file = pathlib.Path(\"demo-data/single_file/00_01a.h5\")\n",
    "\n",
    "traj_h5 = load_trajectory_from_ped_data_archive_hdf5(trajectory_file=h5_file)\n",
    "walkable_area_h5 = load_walkable_area_from_ped_data_archive_hdf5(\n",
    "    trajectory_file=h5_file\n",
    ")"
   ]
  },
  {
   "cell_type": "code",
   "execution_count": null,
   "metadata": {
    "tags": [
     "hide-input"
    ]
   },
   "outputs": [],
   "source": [
    "import matplotlib.pyplot as plt\n",
    "\n",
    "from pedpy import plot_trajectories\n",
    "\n",
    "plot_trajectories(traj=traj_h5, walkable_area=walkable_area_h5).set_aspect(\n",
    "    \"equal\"\n",
    ")\n",
    "plt.show()"
   ]
  },
  {
   "cell_type": "markdown",
   "metadata": {},
   "source": [
    "#### Loading from Viswalk trajectory files\n",
    "\n",
    "It is also possible to load trajectory files from [Viswalk](https://www.ptvgroup.com/en/products/pedestrian-simulation-software-ptv-viswalk) directly into *PedPy*. \n",
    "The expected format is a CSV file with `;` as delimiter, and it should contain at least the following columns: `NO`, `SIMSEC`, `COORDCENTX`, `COORDCENTY`.\n",
    "Comment lines may start with a `*` and will be ignored.\n",
    "\n",
    ":::{important}\n",
    "Currently only Viswalk trajectory files, which use the simulation time (`SIMSEC`) are supported.\n",
    ":::\n",
    "\n",
    "\n",
    "To make the data usable for *PedPy* use:"
   ]
  },
  {
   "cell_type": "code",
   "execution_count": null,
   "metadata": {},
   "outputs": [],
   "source": [
    "import pathlib\n",
    "\n",
    "from pedpy import (\n",
    "    TrajectoryData,\n",
    "    load_trajectory_from_viswalk,\n",
    ")\n",
    "\n",
    "viswalk_file = pathlib.Path(\"demo-data/viswalk/example.pp\")\n",
    "\n",
    "traj_viswalk = load_trajectory_from_viswalk(trajectory_file=viswalk_file)"
   ]
  },
  {
   "cell_type": "code",
   "execution_count": null,
   "metadata": {
    "tags": [
     "hide-input"
    ]
   },
   "outputs": [],
   "source": [
    "import matplotlib.pyplot as plt\n",
    "\n",
    "from pedpy import plot_trajectories\n",
    "\n",
    "plot_trajectories(traj=traj_viswalk).set_aspect(\"equal\")\n",
    "plt.show()"
   ]
  },
  {
   "cell_type": "markdown",
   "metadata": {
    "collapsed": false,
    "jupyter": {
     "outputs_hidden": false
    }
   },
   "source": [
    "### Plot setup\n",
    "\n",
    "For a better overview of our created measurement setup, see the plot below:"
   ]
  },
  {
   "cell_type": "code",
   "execution_count": null,
   "metadata": {
    "collapsed": false,
    "jupyter": {
     "outputs_hidden": false
    },
    "tags": [
     "hide-input"
    ]
   },
   "outputs": [],
   "source": [
    "import matplotlib.pyplot as plt\n",
    "\n",
    "from pedpy import plot_measurement_setup\n",
    "\n",
    "plot_measurement_setup(\n",
    "    traj=traj,\n",
    "    walkable_area=walkable_area,\n",
    "    measurement_areas=[measurement_area],\n",
    "    measurement_lines=[\n",
    "        measurement_line,\n",
    "    ],\n",
    "    traj_alpha=0.7,\n",
    "    traj_width=0.4,\n",
    "    ml_width=2,\n",
    "    ma_alpha=0.2,\n",
    "    ma_line_width=2,\n",
    ").set_aspect(\"equal\")\n",
    "plt.show()"
   ]
  },
  {
   "cell_type": "markdown",
   "metadata": {
    "collapsed": false,
    "jupyter": {
     "outputs_hidden": false
    }
   },
   "source": [
    "### Validate that trajectory is completely inside the walkable area.\n",
    "\n",
    "An important step before starting the analysis is to verify that all trajectories lie within the constructed {class}`walkable area <geometry.WalkableArea>`.\n",
    "Otherwise, you might get errors.\n",
    "*PedPy* provides a function to test your trajectories, and offers also a function to get all invalid trajectories:"
   ]
  },
  {
   "cell_type": "code",
   "execution_count": null,
   "metadata": {
    "collapsed": false,
    "jupyter": {
     "outputs_hidden": false
    }
   },
   "outputs": [],
   "source": [
    "from pedpy import get_invalid_trajectory, is_trajectory_valid\n",
    "\n",
    "print(\n",
    "    f\"Trajectory is valid: {is_trajectory_valid(traj_data=traj, walkable_area=walkable_area)}\"\n",
    ")\n",
    "get_invalid_trajectory(traj_data=traj, walkable_area=walkable_area)"
   ]
  },
  {
   "cell_type": "markdown",
   "metadata": {
    "collapsed": false,
    "jupyter": {
     "outputs_hidden": false
    }
   },
   "source": [
    "**For demonstration purposes, wrongly place the obstacle s.th. some pedestrian walk through it!**\n",
    "\n",
    "We now create a faulty geometry, s.th. you can see how the result would like.\n",
    "Therefore, the right obstacle will be moved a bit towards the center of the bottlneck:"
   ]
  },
  {
   "cell_type": "code",
   "execution_count": null,
   "metadata": {
    "collapsed": false,
    "jupyter": {
     "outputs_hidden": false
    },
    "tags": [
     "hide-cell"
    ]
   },
   "outputs": [],
   "source": [
    "from pedpy import WalkableArea\n",
    "\n",
    "walkable_area_faulty = WalkableArea(\n",
    "    # complete area\n",
    "    [\n",
    "        (3.5, -2),\n",
    "        (3.5, 8),\n",
    "        (-3.5, 8),\n",
    "        (-3.5, -2),\n",
    "    ],\n",
    "    obstacles=[\n",
    "        # left barrier\n",
    "        [\n",
    "            (-0.7, -1.1),\n",
    "            (-0.25, -1.1),\n",
    "            (-0.25, -0.15),\n",
    "            (-0.4, 0.0),\n",
    "            (-2.8, 0.0),\n",
    "            (-2.8, 6.7),\n",
    "            (-3.05, 6.7),\n",
    "            (-3.05, -0.3),\n",
    "            (-0.7, -0.3),\n",
    "            (-0.7, -1.0),\n",
    "        ],\n",
    "        # right barrier is too close to the middle\n",
    "        [\n",
    "            (0.15, -1.1),\n",
    "            (0.6, -1.1),\n",
    "            (0.6, -0.3),\n",
    "            (3.05, -0.3),\n",
    "            (3.05, 6.7),\n",
    "            (2.8, 6.7),\n",
    "            (2.8, 0.0),\n",
    "            (0.3, 0.0),\n",
    "            (0.15, -0.15),\n",
    "            (0.15, -1.1),\n",
    "        ],\n",
    "    ],\n",
    ")"
   ]
  },
  {
   "cell_type": "code",
   "execution_count": null,
   "metadata": {
    "tags": [
     "hide-input"
    ]
   },
   "outputs": [],
   "source": [
    "import matplotlib.pyplot as plt\n",
    "\n",
    "from pedpy import plot_measurement_setup\n",
    "\n",
    "ax = plot_measurement_setup(\n",
    "    traj=traj,\n",
    "    walkable_area=walkable_area_faulty,\n",
    "    traj_alpha=0.5,\n",
    "    traj_width=1,\n",
    "    hole_color=\"lightgrey\",\n",
    ")\n",
    "ax.set_xlim([-1, 1])\n",
    "ax.set_ylim([-1, 1])\n",
    "ax.set_xticks([-1, -0.5, 0, 0.5, 1])\n",
    "ax.set_yticks([-1, -0.5, 0, 0.5, 1])\n",
    "plt.show()"
   ]
  },
  {
   "cell_type": "markdown",
   "metadata": {},
   "source": [
    "If you get any invalid trajectories, you should check whether you constructed your {class}`walkable area <geometry.WalkableArea>` correctly.\n",
    "In some cases you will get such errors when you have head trajectories, and the pedestrian lean over the obstacles.\n",
    "Then you need to prepare your data before you can start your analysis."
   ]
  },
  {
   "cell_type": "code",
   "execution_count": null,
   "metadata": {
    "collapsed": false,
    "jupyter": {
     "outputs_hidden": false
    }
   },
   "outputs": [],
   "source": [
    "from pedpy import get_invalid_trajectory, is_trajectory_valid\n",
    "\n",
    "print(\n",
    "    f\"Trajectory is valid: {is_trajectory_valid(traj_data=traj, walkable_area=walkable_area_faulty)}\"\n",
    ")\n",
    "get_invalid_trajectory(traj_data=traj, walkable_area=walkable_area_faulty)"
   ]
  },
  {
   "cell_type": "markdown",
   "metadata": {},
   "source": [
    "## Analysis\n",
    "\n",
    "Now that we set up the analysis environment, we can start with the real analysis.\n",
    "*PedPy* provides different methods to obtain multiple metric from the {class}`trajectory data<trajectory_data.TrajectoryData>`:\n",
    "\n",
    "- Density\n",
    "- Speed\n",
    "- Flow\n",
    "- Neighborhood\n",
    "- Distance/Time to entrance\n",
    "- Profiles"
   ]
  },
  {
   "cell_type": "markdown",
   "metadata": {
    "collapsed": false,
    "jupyter": {
     "outputs_hidden": false
    }
   },
   "source": [
    "### Density\n",
    "\n",
    "Density is a fundamental metric in pedestrian dynamics.\n",
    "As it indicated how much space is accessible to each pedestrian within a specific area.\n",
    "High density can lead to reduced walking speeds, increased congestion, and even potential safety hazards."
   ]
  },
  {
   "cell_type": "markdown",
   "metadata": {
    "collapsed": false,
    "jupyter": {
     "outputs_hidden": false
    }
   },
   "source": [
    "#### Classic density\n",
    "\n",
    "The classic approach to calculate the density $\\rho_{classic}(t)$ at a time $t$, is to count the number of pedestrians ($N(t)$) inside a specific space ($M$) and divide it by the area of that space ($A(M)$).\n",
    "\n",
    "$$\n",
    "\\rho_{classic}(t) = {N(t) \\over A(M)}\n",
    "$$\n",
    "\n",
    "In *PedPy* this can be computed with:\n"
   ]
  },
  {
   "cell_type": "code",
   "execution_count": null,
   "metadata": {
    "collapsed": false,
    "jupyter": {
     "outputs_hidden": false
    }
   },
   "outputs": [],
   "source": [
    "from pedpy import compute_classic_density\n",
    "\n",
    "classic_density = compute_classic_density(\n",
    "    traj_data=traj, measurement_area=measurement_area\n",
    ")"
   ]
  },
  {
   "cell_type": "markdown",
   "metadata": {},
   "source": [
    "The resulting time-series can be seen below:"
   ]
  },
  {
   "cell_type": "code",
   "execution_count": null,
   "metadata": {
    "collapsed": false,
    "jupyter": {
     "outputs_hidden": false
    },
    "tags": [
     "hide-input"
    ]
   },
   "outputs": [],
   "source": [
    "import matplotlib.pyplot as plt\n",
    "\n",
    "from pedpy import plot_density\n",
    "\n",
    "plot_density(density=classic_density, title=\"Classic density\")\n",
    "plt.show()"
   ]
  },
  {
   "cell_type": "markdown",
   "metadata": {
    "collapsed": false,
    "jupyter": {
     "outputs_hidden": false
    }
   },
   "source": [
    "(voronoi_density)=\n",
    " #### Voronoi density\n",
    "\n",
    "Another approach for calculating the density is to compute the [Voronoi tesselation](https://en.wikipedia.org/wiki/Voronoi_diagram) of the pedestrians positions at a given time $t$, the resulting Voronoi polygons ($V$) directly relate to the individual's density.\n",
    "For a pedestrian $i$ the individual density is defined as:\n",
    "\n",
    "$$\n",
    "\\rho_i(t) = {1 \\over A(V_i(t))}\n",
    "$$\n",
    "\n",
    "\n",
    "##### Compute individual Voronoi Polygons\n",
    "\n",
    "The first step for computing the Voronoi density, is to compute the individual's Voronoi polygon.\n",
    "As these polygons may become infinite for pedestrians at the edge of the crowd, these polygons are restricted by the {class}`walkable area <geometry.WalkableArea>`.\n",
    "This cutting at the boundaries can lead to split Voronoi polygons. For each of the split polygons it is checked, in which the pedestrian is located. \n",
    "This polygon then is assigned.\n",
    "\n",
    ":::{important}\n",
    "As these Voronoi polygons work on the Euclidean distance, some unexpected artifacts may occur on non-convex {class}`walkable areas <geometry.WalkableArea>`. Please keep that in mind! How that may look like, you can see in the plots later in this guide.\n",
    ":::\n",
    "\n",
    "###### Without cut-off\n",
    "\n",
    "The computation of the individual polygons can be done from the {class}`trajectory data<trajectory_data.TrajectoryData>` and {class}`walkable area <geometry.WalkableArea>` with:"
   ]
  },
  {
   "cell_type": "code",
   "execution_count": null,
   "metadata": {
    "collapsed": false,
    "jupyter": {
     "outputs_hidden": false
    }
   },
   "outputs": [],
   "source": [
    "from pedpy import compute_individual_voronoi_polygons\n",
    "\n",
    "individual = compute_individual_voronoi_polygons(\n",
    "    traj_data=traj, walkable_area=walkable_area\n",
    ")"
   ]
  },
  {
   "cell_type": "markdown",
   "metadata": {
    "collapsed": false,
    "jupyter": {
     "outputs_hidden": false
    }
   },
   "source": [
    "###### With cut-off\n",
    "\n",
    "When having a large {class}`walkable area <geometry.WalkableArea>` or widely spread pedestrians the Voronoi polygons may become quite large.\n",
    "In *PedPy* it is possible to restrict the size of the computed Polygons.\n",
    "This can be done by defining a {class}`cut off <method_utils.CutOff>`, which is essentially an approximated circle which gives the maximum extension of a single Voronoi polygon.\n",
    "For the creation of the {class}`cut off <method_utils.CutOff>`, we need to define how accurate we want to approximate the circle, the differences can be seen below:\n",
    "\n",
    "```{eval-rst}\n",
    ".. figure:: images/voronoi_cutoff_differences.svg\n",
    "    :align: center\n",
    "```\n",
    "\n",
    "Now, with that {class}`cut off <method_utils.CutOff>` the computation of the individual polygons becomes:"
   ]
  },
  {
   "cell_type": "code",
   "execution_count": null,
   "metadata": {
    "collapsed": false,
    "jupyter": {
     "outputs_hidden": false
    }
   },
   "outputs": [],
   "source": [
    "from pedpy import Cutoff, compute_individual_voronoi_polygons\n",
    "\n",
    "individual_cutoff = compute_individual_voronoi_polygons(\n",
    "    traj_data=traj,\n",
    "    walkable_area=walkable_area,\n",
    "    cut_off=Cutoff(radius=1.0, quad_segments=3),\n",
    ")"
   ]
  },
  {
   "cell_type": "markdown",
   "metadata": {
    "collapsed": false,
    "jupyter": {
     "outputs_hidden": false
    }
   },
   "source": [
    "###### Comparison\n",
    "\n",
    "To get a better impression what the differences between the Voronoi polygons with and without the {class}`cut off <method_utils.CutOff>` are, take a look at the plot below:"
   ]
  },
  {
   "cell_type": "code",
   "execution_count": null,
   "metadata": {
    "collapsed": false,
    "jupyter": {
     "outputs_hidden": false
    },
    "tags": [
     "hide-input"
    ]
   },
   "outputs": [],
   "source": [
    "import matplotlib as mpl\n",
    "import matplotlib.pyplot as plt\n",
    "\n",
    "from pedpy import DENSITY_COL, FRAME_COL, ID_COL, plot_voronoi_cells\n",
    "\n",
    "frame = 600\n",
    "\n",
    "fig = plt.figure(f\"frame = {frame}\")\n",
    "fig.suptitle(f\"frame = {frame}\")\n",
    "\n",
    "ax1 = fig.add_subplot(121, aspect=\"equal\")\n",
    "ax1.set_title(\"w/o cutoff\")\n",
    "plot_voronoi_cells(\n",
    "    voronoi_data=individual,\n",
    "    traj_data=traj,\n",
    "    frame=frame,\n",
    "    walkable_area=walkable_area,\n",
    "    color_by_column=DENSITY_COL,\n",
    "    axes=ax1,\n",
    "    show_colorbar=False,\n",
    "    vmin=0,\n",
    "    vmax=10,\n",
    ")\n",
    "\n",
    "ax2 = fig.add_subplot(122, aspect=\"equal\")\n",
    "ax2.set_title(\"w cutoff\")\n",
    "\n",
    "plot_voronoi_cells(\n",
    "    voronoi_data=individual_cutoff,\n",
    "    traj_data=traj,\n",
    "    frame=frame,\n",
    "    walkable_area=walkable_area,\n",
    "    color_by_column=DENSITY_COL,\n",
    "    axes=ax2,\n",
    "    show_colorbar=False,\n",
    "    vmin=0,\n",
    "    vmax=10,\n",
    ")\n",
    "cbar_ax = fig.add_axes([0.1, -0.05, 0.88, 0.05])\n",
    "\n",
    "norm = mpl.colors.Normalize(vmin=0, vmax=10)\n",
    "sm = plt.cm.ScalarMappable(cmap=plt.get_cmap(\"YlGn\"), norm=norm)\n",
    "sm.set_array([])\n",
    "plt.colorbar(\n",
    "    sm,\n",
    "    cax=cbar_ax,\n",
    "    shrink=0.1,\n",
    "    label=\"$\\\\rho$ \\ 1/$m^2$\",\n",
    "    aspect=2,\n",
    "    orientation=\"horizontal\",\n",
    ")\n",
    "\n",
    "fig.tight_layout()\n",
    "plt.show()"
   ]
  },
  {
   "cell_type": "markdown",
   "metadata": {
    "collapsed": false,
    "jupyter": {
     "outputs_hidden": false
    }
   },
   "source": [
    "##### Compute actual Voronoi density\n",
    "\n",
    "From these individual data we can now compute the Voronoi density $\\rho_{voronoi}(t)$ in the known {class}`measurement area <geometry.MeasurementArea>` ($M$):\n",
    "\n",
    "$$\n",
    "    \\rho_{voronoi}(t) = { \\int\\int \\rho_{xy}(t) dxdy \\over A(M)},\n",
    "$$\n",
    "\n",
    "where $\\rho_{xy}(t) = 1 / A(V_i(t))$ is the individual density of each pedestrian, whose $V_i(t) \\cap M$ and $A(M)$ the area of the {class}`measurement area <geometry.MeasurementArea>`.\n",
    "\n",
    "###### Without cut-off\n",
    "\n",
    "First, we compute the Voronoi density in the {class}`measurement area <geometry.MeasurementArea>` without a {class}`cut off <method_utils.CutOff>`:"
   ]
  },
  {
   "cell_type": "code",
   "execution_count": null,
   "metadata": {
    "collapsed": false,
    "jupyter": {
     "outputs_hidden": false
    }
   },
   "outputs": [],
   "source": [
    "from pedpy import compute_voronoi_density\n",
    "\n",
    "density_voronoi, intersecting = compute_voronoi_density(\n",
    "    individual_voronoi_data=individual, measurement_area=measurement_area\n",
    ")"
   ]
  },
  {
   "cell_type": "code",
   "execution_count": null,
   "metadata": {
    "collapsed": false,
    "jupyter": {
     "outputs_hidden": false
    },
    "tags": [
     "hide-input"
    ]
   },
   "outputs": [],
   "source": [
    "import matplotlib.pyplot as plt\n",
    "\n",
    "from pedpy import PEDPY_ORANGE, plot_density\n",
    "\n",
    "plot_density(\n",
    "    density=density_voronoi, title=\"Voronoi density\", color=PEDPY_ORANGE\n",
    ")\n",
    "plt.show()"
   ]
  },
  {
   "cell_type": "markdown",
   "metadata": {
    "collapsed": false,
    "jupyter": {
     "outputs_hidden": false
    }
   },
   "source": [
    "###### With cut-off\n",
    "\n",
    "Second, we compute it now from the individual {class}`cut off <method_utils.CutOff>` Voronoi polygons:\n"
   ]
  },
  {
   "cell_type": "code",
   "execution_count": null,
   "metadata": {
    "collapsed": false,
    "jupyter": {
     "outputs_hidden": false
    }
   },
   "outputs": [],
   "source": [
    "from pedpy import compute_voronoi_density\n",
    "\n",
    "density_voronoi_cutoff, intersecting_cutoff = compute_voronoi_density(\n",
    "    individual_voronoi_data=individual_cutoff, measurement_area=measurement_area\n",
    ")"
   ]
  },
  {
   "cell_type": "code",
   "execution_count": null,
   "metadata": {
    "collapsed": false,
    "jupyter": {
     "outputs_hidden": false
    },
    "tags": [
     "hide-input"
    ]
   },
   "outputs": [],
   "source": [
    "import matplotlib.pyplot as plt\n",
    "\n",
    "from pedpy import PEDPY_GREY, plot_density\n",
    "\n",
    "plot_density(\n",
    "    density=density_voronoi_cutoff,\n",
    "    title=\"Voronoi density with cut-off\",\n",
    "    color=PEDPY_GREY,\n",
    ")\n",
    "plt.show()"
   ]
  },
  {
   "cell_type": "markdown",
   "metadata": {
    "collapsed": false,
    "jupyter": {
     "outputs_hidden": false
    }
   },
   "source": [
    "#### Comparison\n",
    "\n",
    "Now we have obtained the mean density inside the {class}`measurement area <geometry.MeasurementArea>` with different methods.\n",
    "To compare the results take a look at the following plot:"
   ]
  },
  {
   "cell_type": "code",
   "execution_count": null,
   "metadata": {
    "collapsed": false,
    "jupyter": {
     "outputs_hidden": false
    },
    "tags": [
     "hide-input"
    ]
   },
   "outputs": [],
   "source": [
    "import matplotlib.pyplot as plt\n",
    "\n",
    "from pedpy import PEDPY_BLUE, PEDPY_GREY, PEDPY_ORANGE\n",
    "\n",
    "fig = plt.figure()\n",
    "plt.title(\"Comparison of different density methods\")\n",
    "plt.plot(\n",
    "    classic_density.reset_index().frame,\n",
    "    classic_density.values,\n",
    "    label=\"classic\",\n",
    "    color=PEDPY_BLUE,\n",
    ")\n",
    "plt.plot(\n",
    "    density_voronoi.reset_index().frame,\n",
    "    density_voronoi,\n",
    "    label=\"voronoi\",\n",
    "    color=PEDPY_ORANGE,\n",
    ")\n",
    "plt.plot(\n",
    "    density_voronoi_cutoff.reset_index().frame,\n",
    "    density_voronoi_cutoff,\n",
    "    label=\"voronoi with cutoff\",\n",
    "    color=PEDPY_GREY,\n",
    ")\n",
    "plt.xlabel(\"frame\")\n",
    "plt.ylabel(\"$\\\\rho$ / 1/$m^2$\")\n",
    "plt.grid()\n",
    "plt.legend()\n",
    "plt.show()"
   ]
  },
  {
   "cell_type": "markdown",
   "metadata": {
    "collapsed": false,
    "jupyter": {
     "outputs_hidden": false
    }
   },
   "source": [
    "(passing_density)=\n",
    " #### Passing density (individual)\n",
    "\n",
    "Another option to compute the individual density, is the passing density. \n",
    "For the computation it needs a {class}`measurement line <geometry.MeasurementLine>` and the distance to a second \"virtual\" {class}`measurement line <geometry.MeasurementLine>` which form a \"virtual\" {class}`measurement area <geometry.MeasurementArea>` ($M$).\n",
    "\n",
    "```{eval-rst}\n",
    ".. image:: /images/passing_area_from_lines.svg\n",
    "    :width: 80 %\n",
    "    :align: center\n",
    "```\n",
    "\n",
    "For each pedestrians now the frames when they enter and leave the virtual {class}`measurement area <geometry.MeasurementArea>` is computed. \n",
    "In this frame interval they have to be inside the {class}`measurement area <geometry.MeasurementArea>` continuously. \n",
    "They also need to enter and leave the {class}`measurement area <geometry.MeasurementArea>` via different {class}`measurement lines <geometry.MeasurementLine>`.\n",
    "If leaving the area between the two lines, crossing the same line twice they will be ignored. \n",
    "For a better understanding, see the image below, where red parts of the trajectories are the detected ones inside the area. \n",
    "These frame intervals will be returned.\n",
    "\n",
    "```{eval-rst}\n",
    ".. image:: /images/frames_in_area.svg\n",
    "    :width: 80 %\n",
    "    :align: center\n",
    "```\n",
    "\n",
    "In this our example, we want to measure from the entrance of the bottleneck (top line) 1m towards the exit of the bottleneck (bottom line).\n",
    "The set-up is shown below:"
   ]
  },
  {
   "cell_type": "code",
   "execution_count": null,
   "metadata": {
    "tags": [
     "remove-input"
    ]
   },
   "outputs": [],
   "source": [
    "from pedpy import compute_frame_range_in_area\n",
    "\n",
    "frames_in_area, used_area = compute_frame_range_in_area(\n",
    "    traj_data=traj, measurement_line=measurement_line, width=1.0\n",
    ")"
   ]
  },
  {
   "cell_type": "code",
   "execution_count": null,
   "metadata": {
    "collapsed": false,
    "jupyter": {
     "outputs_hidden": false
    },
    "tags": [
     "hide-input"
    ]
   },
   "outputs": [],
   "source": [
    "import matplotlib.pyplot as plt\n",
    "\n",
    "from pedpy import plot_measurement_setup\n",
    "\n",
    "plot_measurement_setup(\n",
    "    measurement_areas=[used_area],\n",
    "    measurement_lines=[\n",
    "        measurement_line,\n",
    "        MeasurementLine(shapely.offset_curve(measurement_line.line, 1.0)),\n",
    "    ],\n",
    "    ml_width=2,\n",
    "    ma_line_width=0,\n",
    "    ma_alpha=0.2,\n",
    "    walkable_area=walkable_area,\n",
    ").set_aspect(\"equal\")\n",
    "plt.show()"
   ]
  },
  {
   "cell_type": "markdown",
   "metadata": {
    "collapsed": false,
    "jupyter": {
     "outputs_hidden": false
    }
   },
   "source": [
    "The passing density for each pedestrian $\\rho_{passing}(i)$ is the average number of pedestrian who are in the same {class}`measurement area <geometry.MeasurementArea>` $M$ in the same time interval ($[t_{in}(i), t_{out}(i)]$) as pedestrian $i$, divided by the area of that {class}`measurement area <geometry.MeasurementArea>` $A(M)$.\n",
    "\n",
    "Then the computation becomes:\n",
    "\n",
    "$$\n",
    "    \\rho_{passing}(i) = {1 \\over {t_{out}(i)-t_{in}(i)}}\n",
    "    \\int^{t_{out}(i)}_{t_{in}(i)} {{N(t)} \\over A(M)} dt\n",
    "$$\n",
    "\n",
    "where $t_{in}(i) = f_{in}(i) / fps$ is the time the pedestrian crossed the first line and $t_{out}(i) = f_{out}(i) / fps$ when they crossed the second line, where $f_{in}$ and $f_{out}$ are the frames where the pedestrian crossed the first line, and the second line respectively. \n",
    "And $fps$ is the frame rate of the {class}`trajectory data<trajectory_data.TrajectoryData>`.\n",
    "\n",
    "Here, we want to compute the passing density inside the bottleneck, this can be done with:\n"
   ]
  },
  {
   "cell_type": "code",
   "execution_count": null,
   "metadata": {
    "collapsed": false,
    "jupyter": {
     "outputs_hidden": false
    }
   },
   "outputs": [],
   "source": [
    "from pedpy import compute_frame_range_in_area, compute_passing_density\n",
    "\n",
    "frames_in_area, used_area = compute_frame_range_in_area(\n",
    "    traj_data=traj, measurement_line=measurement_line, width=1.0\n",
    ")\n",
    "passing_density = compute_passing_density(\n",
    "    density_per_frame=classic_density, frames=frames_in_area\n",
    ")"
   ]
  },
  {
   "cell_type": "markdown",
   "metadata": {},
   "source": [
    "This gives for each pedestrian one value for the density. \n",
    "The following plot shows how the individual density inside is distributed the bottleneck:"
   ]
  },
  {
   "cell_type": "code",
   "execution_count": null,
   "metadata": {
    "collapsed": false,
    "jupyter": {
     "outputs_hidden": false
    },
    "tags": [
     "hide-input"
    ]
   },
   "outputs": [],
   "source": [
    "import matplotlib.pyplot as plt\n",
    "\n",
    "from pedpy import plot_density_distribution\n",
    "\n",
    "plot_density_distribution(\n",
    "    density=passing_density, title=\"Individual density inside bottleneck\"\n",
    ")\n",
    "plt.show()"
   ]
  },
  {
   "cell_type": "markdown",
   "metadata": {
    "collapsed": false,
    "jupyter": {
     "outputs_hidden": false
    }
   },
   "source": [
    "#### Line density\n",
    "\n",
    "Similar to the Voronoi density in a measuring area, the line density $\\rho_{line}$ can be utilized to determine the density at a measurement line $l$. Pedestrian densities are weighted based on the proportion of the total length of the line $w$ to the length of the intersection between the line and the Voronoi cell $w_i(t)$.\n",
    "The line density is defined as:\n",
    "\n",
    "$$\n",
    "\\rho_{line}(t) = \\sum_{{i | V_i(t) \\in l}} \\frac{1}{V_i(t)} * \\frac{w_i(t)}{w}\n",
    "$$\n",
    "\n",
    "The line density can also be used when pedestrians are approaching the line from both sides. In this case it is possible to analyze the data of both \"species\". In this example there will be only one species as the line is only approached from one side. If you are interested in further details or want to work with the line density we recommend to check out [this](CECM) Notebook."
   ]
  },
  {
   "cell_type": "code",
   "execution_count": null,
   "metadata": {
    "collapsed": false
   },
   "outputs": [],
   "source": [
    "from pedpy import compute_species, compute_line_density\n",
    "\n",
    "species = compute_species(\n",
    "    trajectory_data=traj,\n",
    "    individual_voronoi_polygons=individual_cutoff,\n",
    "    frame_step=int(traj.frame_rate),\n",
    "    measurement_line=measurement_line,\n",
    ")\n",
    "\n",
    "line_density = compute_line_density(\n",
    "    individual_voronoi_polygons=individual_cutoff,\n",
    "    measurement_line=measurement_line,\n",
    "    species=species,\n",
    ")"
   ]
  },
  {
   "cell_type": "code",
   "execution_count": null,
   "metadata": {
    "collapsed": false,
    "tags": [
     "hide-input"
    ]
   },
   "outputs": [],
   "source": [
    "plot_density(density=line_density, title=\"density at measurement line\")\n",
    "plt.show()"
   ]
  },
  {
   "cell_type": "markdown",
   "metadata": {
    "collapsed": false
   },
   "source": [
    "### Speed\n",
    "\n",
    "A further important measure in pedestrian dynamics is the speed of the pedestrians.\n",
    "Low speeds can indicate congestions or other obstructions in the flow of the crowd."
   ]
  },
  {
   "cell_type": "markdown",
   "metadata": {
    "collapsed": false,
    "jupyter": {
     "outputs_hidden": false
    }
   },
   "source": [
    "#### Individual speed\n",
    "\n",
    "For computing the individuals speed at a specific frame $v_i(t)$, a specific frame step ($n$) is needed.\n",
    "Together with the frame rate of the {class}`trajectory data<trajectory_data.TrajectoryData>` $fps$ the time frame $\\Delta t$ for computing the speed becomes:\n",
    "\n",
    "$$\n",
    "    \\Delta t = 2 n / fps\n",
    "$$\n",
    "\n",
    "This time step describes how many frames before and after the current position $X_{current}$ are used to compute the movement.\n",
    "These positions are called $X_{future}$, $X_{past}$, respectively.\n",
    "\n",
    "```{eval-rst}\n",
    ".. image:: /images/speed_both.svg\n",
    "    :width: 80 %\n",
    "    :align: center\n",
    "```\n",
    "\n",
    "First computing the displacement between these positions $\\bar{X}$.\n",
    "This then can be used to compute the speed with:\n",
    "\n",
    "$$\\begin{align}\n",
    "    \\bar{X} &= X_{future} - X_{past} \\\\\n",
    "    v_i(t) &= \\frac{\\bar{X}}{\\Delta t}\n",
    "\\end{align}$$\n",
    "\n",
    "When getting closer to the start, or end of the {class}`trajectory data<trajectory_data.TrajectoryData>`, it is not possible to use the full range of the frame interval for computing the speed.\n",
    "For these cases *PedPy* offers three different methods to compute the speed:\n",
    "\n",
    "1. exclude these parts\n",
    "2. adaptively shrink the window in which the speed is computed\n",
    "3. switch to one-sided window\n",
    "\n",
    "##### Exclude border\n",
    "\n",
    "When not enough frames available to compute the speed at the borders, for these parts no speed can be computed and they are ignored.\n"
   ]
  },
  {
   "cell_type": "code",
   "execution_count": null,
   "metadata": {
    "collapsed": false,
    "jupyter": {
     "outputs_hidden": false
    }
   },
   "outputs": [],
   "source": [
    "from pedpy import SpeedCalculation, compute_individual_speed\n",
    "\n",
    "frame_step = 25\n",
    "\n",
    "individual_speed_exclude = compute_individual_speed(\n",
    "    traj_data=traj,\n",
    "    frame_step=frame_step,\n",
    "    compute_velocity=True,\n",
    "    speed_calculation=SpeedCalculation.BORDER_EXCLUDE,\n",
    ")"
   ]
  },
  {
   "cell_type": "code",
   "execution_count": null,
   "metadata": {
    "collapsed": false,
    "jupyter": {
     "outputs_hidden": false
    },
    "tags": [
     "hide-input"
    ]
   },
   "outputs": [],
   "source": [
    "import matplotlib.pyplot as plt\n",
    "\n",
    "from pedpy import PEDPY_GREEN\n",
    "\n",
    "ped_id = 25\n",
    "\n",
    "plt.figure()\n",
    "plt.title(f\"Speed time-series of a pedestrian {ped_id} (border excluded)\")\n",
    "single_individual_speed = individual_speed_exclude[\n",
    "    individual_speed_exclude.id == ped_id\n",
    "]\n",
    "plt.plot(\n",
    "    single_individual_speed.frame,\n",
    "    single_individual_speed.speed,\n",
    "    color=PEDPY_GREEN,\n",
    ")\n",
    "\n",
    "plt.xlabel(\"frame\")\n",
    "plt.ylabel(\"v / m/s\")\n",
    "plt.show()"
   ]
  },
  {
   "cell_type": "markdown",
   "metadata": {
    "collapsed": false,
    "jupyter": {
     "outputs_hidden": false
    }
   },
   "source": [
    "##### Adaptive border window\n",
    "\n",
    "In the adaptive approach, it is checked how many frames $n$ are available to from $X_{current}$ to the end of the trajectory.\n",
    "This number is then used on both sides to create a smaller symmetric window, which yields $X_{past}$ and $X_{future}$.\n",
    "Now with the same principles as before the individual speed $v_i(t)$ can be computed.\n",
    "\n",
    "```{eval-rst}\n",
    ".. image:: images/speed_border_adaptive_future.svg\n",
    "    :width: 46 %\n",
    ".. image:: images/speed_border_adaptive_past.svg\n",
    "    :width: 46 %\n",
    "```\n",
    "\n",
    ":::{important}\n",
    "As the time interval gets smaller to the ends of the individual trajectories, the oscillations in the speed increase here.\n",
    ":::\n"
   ]
  },
  {
   "cell_type": "code",
   "execution_count": null,
   "metadata": {
    "collapsed": false,
    "jupyter": {
     "outputs_hidden": false
    }
   },
   "outputs": [],
   "source": [
    "from pedpy import SpeedCalculation, compute_individual_speed\n",
    "\n",
    "individual_speed_adaptive = compute_individual_speed(\n",
    "    traj_data=traj,\n",
    "    frame_step=frame_step,\n",
    "    compute_velocity=True,\n",
    "    speed_calculation=SpeedCalculation.BORDER_ADAPTIVE,\n",
    ")"
   ]
  },
  {
   "cell_type": "code",
   "execution_count": null,
   "metadata": {
    "collapsed": false,
    "jupyter": {
     "outputs_hidden": false
    },
    "tags": [
     "hide-input"
    ]
   },
   "outputs": [],
   "source": [
    "import matplotlib.pyplot as plt\n",
    "\n",
    "from pedpy import PEDPY_RED\n",
    "\n",
    "plt.figure()\n",
    "plt.title(f\"Speed time-series of an pedestrian {ped_id} (adaptive)\")\n",
    "single_individual_speed = individual_speed_adaptive[\n",
    "    individual_speed_adaptive.id == ped_id\n",
    "]\n",
    "plt.plot(\n",
    "    single_individual_speed.frame,\n",
    "    single_individual_speed.speed,\n",
    "    color=PEDPY_RED,\n",
    ")\n",
    "\n",
    "plt.xlabel(\"frame\")\n",
    "plt.ylabel(\"v / m/s\")\n",
    "plt.show()"
   ]
  },
  {
   "cell_type": "markdown",
   "metadata": {
    "collapsed": false,
    "jupyter": {
     "outputs_hidden": false
    }
   },
   "source": [
    "##### Single sided border window\n",
    "\n",
    "In these cases, one of the end points to compute the movement becomes the current position $X_{current}$.\n",
    "When getting too close to the start of the trajectory, the movement is computed from $X_{current}$ to $X_{future}$.\n",
    "In the other case the movement is from $X_{past}$ to $X_{current}$.\n",
    "\n",
    "$$\n",
    "    v_i(t) = {|{X_{future} - X_{current}|}\\over{ \\frac{1}{2} \\Delta t}} \\text{, or } v_i(t) = {|{X_{current} - X_{past}|}\\over{ \\frac{1}{2} \\Delta t}}\n",
    "$$\n",
    "\n",
    "```{eval-rst}\n",
    ".. image:: images/speed_border_single_sided_future.svg\n",
    "    :width: 46 %\n",
    ".. image:: images/speed_border_single_sided_past.svg\n",
    "    :width: 46 %\n",
    "```\n",
    "\n",
    ":::{important}\n",
    "As at the edges of the trajectories the time interval gets halved, there may occur some jumps computed speeds at this point.\n",
    ":::"
   ]
  },
  {
   "cell_type": "code",
   "execution_count": null,
   "metadata": {
    "collapsed": false,
    "jupyter": {
     "outputs_hidden": false
    }
   },
   "outputs": [],
   "source": [
    "from pedpy import SpeedCalculation, compute_individual_speed\n",
    "\n",
    "individual_speed_single_sided = compute_individual_speed(\n",
    "    traj_data=traj,\n",
    "    frame_step=frame_step,\n",
    "    compute_velocity=True,\n",
    "    speed_calculation=SpeedCalculation.BORDER_SINGLE_SIDED,\n",
    ")"
   ]
  },
  {
   "cell_type": "code",
   "execution_count": null,
   "metadata": {
    "collapsed": false,
    "jupyter": {
     "outputs_hidden": false
    },
    "tags": [
     "hide-input"
    ]
   },
   "outputs": [],
   "source": [
    "import matplotlib.pyplot as plt\n",
    "\n",
    "from pedpy import PEDPY_GREY\n",
    "\n",
    "plt.figure()\n",
    "plt.title(f\"Speed time-series of an pedestrian {ped_id} (single sided)\")\n",
    "single_individual_speed = individual_speed_single_sided[\n",
    "    individual_speed_single_sided.id == ped_id\n",
    "]\n",
    "plt.plot(\n",
    "    single_individual_speed.frame,\n",
    "    single_individual_speed.speed,\n",
    "    color=PEDPY_GREY,\n",
    ")\n",
    "\n",
    "plt.xlabel(\"frame\")\n",
    "plt.ylabel(\"v / m/s\")\n",
    "plt.show()"
   ]
  },
  {
   "cell_type": "markdown",
   "metadata": {
    "collapsed": false,
    "jupyter": {
     "outputs_hidden": false
    }
   },
   "source": [
    "##### Comparison\n",
    "\n",
    "To demonstrate the differences in the computed speeds, take a look at the following plot:\n"
   ]
  },
  {
   "cell_type": "code",
   "execution_count": null,
   "metadata": {
    "collapsed": false,
    "jupyter": {
     "outputs_hidden": false
    },
    "tags": [
     "hide-input"
    ]
   },
   "outputs": [],
   "source": [
    "import matplotlib.pyplot as plt\n",
    "\n",
    "from pedpy import PEDPY_GREEN, PEDPY_GREY, PEDPY_RED\n",
    "\n",
    "fig, ax = plt.subplots(\n",
    "    1, 3, gridspec_kw={\"width_ratios\": [2, 1, 1]}, sharey=True, figsize=(12, 5)\n",
    ")\n",
    "\n",
    "fig.suptitle(\"Comparison of the different speed calculations at the borders\")\n",
    "speed_exclude = individual_speed_exclude[individual_speed_exclude.id == ped_id]\n",
    "speed_adaptive = individual_speed_adaptive[\n",
    "    individual_speed_adaptive.id == ped_id\n",
    "]\n",
    "speed_single_sided = individual_speed_single_sided[\n",
    "    individual_speed_single_sided.id == ped_id\n",
    "]\n",
    "\n",
    "ax[0].plot(\n",
    "    speed_single_sided.frame,\n",
    "    speed_single_sided.speed,\n",
    "    color=PEDPY_GREY,\n",
    "    linewidth=3,\n",
    "    label=\"single sided\",\n",
    ")\n",
    "ax[0].plot(\n",
    "    speed_adaptive.frame,\n",
    "    speed_adaptive.speed,\n",
    "    color=PEDPY_RED,\n",
    "    linewidth=3,\n",
    "    label=\"adaptive\",\n",
    ")\n",
    "ax[0].plot(\n",
    "    speed_exclude.frame,\n",
    "    speed_exclude.speed,\n",
    "    color=PEDPY_GREEN,\n",
    "    linewidth=3,\n",
    "    label=\"excluded\",\n",
    ")\n",
    "ax[0].set_xlabel(\"frame\")\n",
    "ax[0].set_ylabel(\"v / m/s\")\n",
    "ax[0].legend()\n",
    "\n",
    "ax[1].plot(\n",
    "    speed_single_sided.frame[\n",
    "        speed_single_sided.frame\n",
    "        < speed_single_sided.frame.min() + 3 * frame_step\n",
    "    ],\n",
    "    speed_single_sided.speed[\n",
    "        speed_single_sided.frame\n",
    "        < speed_single_sided.frame.min() + 3 * frame_step\n",
    "    ],\n",
    "    color=PEDPY_GREY,\n",
    "    linewidth=3,\n",
    ")\n",
    "ax[1].plot(\n",
    "    speed_adaptive.frame[\n",
    "        speed_adaptive.frame < speed_single_sided.frame.min() + 3 * frame_step\n",
    "    ],\n",
    "    speed_adaptive.speed[\n",
    "        speed_adaptive.frame < speed_single_sided.frame.min() + 3 * frame_step\n",
    "    ],\n",
    "    color=PEDPY_RED,\n",
    "    linewidth=3,\n",
    ")\n",
    "ax[1].plot(\n",
    "    speed_exclude.frame[\n",
    "        speed_exclude.frame < speed_single_sided.frame.min() + 3 * frame_step\n",
    "    ],\n",
    "    speed_exclude.speed[\n",
    "        speed_exclude.frame < speed_single_sided.frame.min() + 3 * frame_step\n",
    "    ],\n",
    "    color=PEDPY_GREEN,\n",
    "    linewidth=3,\n",
    ")\n",
    "ax[1].set_xlabel(\"frame\")\n",
    "\n",
    "ax[2].plot(\n",
    "    speed_single_sided.frame[\n",
    "        speed_single_sided.frame\n",
    "        > speed_single_sided.frame.max() - 3 * frame_step\n",
    "    ],\n",
    "    speed_single_sided.speed[\n",
    "        speed_single_sided.frame\n",
    "        > speed_single_sided.frame.max() - 3 * frame_step\n",
    "    ],\n",
    "    color=PEDPY_GREY,\n",
    "    linewidth=3,\n",
    ")\n",
    "ax[2].plot(\n",
    "    speed_adaptive.frame[\n",
    "        speed_adaptive.frame > speed_single_sided.frame.max() - 3 * frame_step\n",
    "    ],\n",
    "    speed_adaptive.speed[\n",
    "        speed_adaptive.frame > speed_single_sided.frame.max() - 3 * frame_step\n",
    "    ],\n",
    "    color=PEDPY_RED,\n",
    "    linewidth=3,\n",
    ")\n",
    "ax[2].plot(\n",
    "    speed_exclude.frame[\n",
    "        speed_exclude.frame > speed_single_sided.frame.max() - 3 * frame_step\n",
    "    ],\n",
    "    speed_exclude.speed[\n",
    "        speed_exclude.frame > speed_single_sided.frame.max() - 3 * frame_step\n",
    "    ],\n",
    "    color=PEDPY_GREEN,\n",
    "    linewidth=3,\n",
    ")\n",
    "\n",
    "ax[2].set_xlabel(\"frame\")\n",
    "plt.show()"
   ]
  },
  {
   "cell_type": "markdown",
   "metadata": {},
   "source": [
    "##### Individual speed in specific movement direction\n",
    "\n",
    "It is also possible to compute the individual speed in a specific direction $d$, for this the movement $\\bar{X}$ is projected onto the desired movement direction. $\\bar{X}$ and $\\Delta t$ are computed as described above. \n",
    "Hence, the speed then becomes:\n",
    "\n",
    "$$\n",
    "    v_i(t) = {{|\\boldsymbol{proj}_d\\; \\bar{X}|} \\over {\\Delta t}}\n",
    "$$\n",
    "\n",
    "```{eval-rst}\n",
    ".. image:: images/speed_movement_direction.svg\n",
    "    :width: 80 %\n",
    "```\n",
    "\n",
    ":::{important}\n",
    "When using a specific direction, the computed speed may become negative.\n",
    ":::"
   ]
  },
  {
   "cell_type": "code",
   "execution_count": null,
   "metadata": {
    "collapsed": false,
    "jupyter": {
     "outputs_hidden": false
    }
   },
   "outputs": [],
   "source": [
    "individual_speed_direction = compute_individual_speed(\n",
    "    traj_data=traj,\n",
    "    frame_step=5,\n",
    "    movement_direction=np.array([0, -1]),\n",
    "    compute_velocity=True,\n",
    "    speed_calculation=SpeedCalculation.BORDER_SINGLE_SIDED,\n",
    ")"
   ]
  },
  {
   "cell_type": "code",
   "execution_count": null,
   "metadata": {
    "collapsed": false,
    "jupyter": {
     "outputs_hidden": false
    },
    "tags": [
     "hide-input"
    ]
   },
   "outputs": [],
   "source": [
    "import matplotlib.pyplot as plt\n",
    "\n",
    "from pedpy import PEDPY_BLUE, PEDPY_GREEN, PEDPY_GREY, PEDPY_RED\n",
    "\n",
    "colors = [PEDPY_BLUE, PEDPY_GREY, PEDPY_RED, PEDPY_GREEN]\n",
    "ped_ids = [10, 20, 17, 70]\n",
    "\n",
    "fig = plt.figure()\n",
    "plt.title(\n",
    "    \"Velocity time-series of an excerpt of the pedestrians in a specific direction\"\n",
    ")\n",
    "for color, ped_id in zip(colors, ped_ids):\n",
    "    single_individual_speed = individual_speed_direction[\n",
    "        individual_speed_direction.id == ped_id\n",
    "    ]\n",
    "    plt.plot(\n",
    "        single_individual_speed.frame,\n",
    "        single_individual_speed.speed,\n",
    "        color=color,\n",
    "    )\n",
    "\n",
    "plt.xlabel(\"frame\")\n",
    "plt.ylabel(\"v / m/s\")\n",
    "plt.show()"
   ]
  },
  {
   "cell_type": "markdown",
   "metadata": {
    "collapsed": false,
    "jupyter": {
     "outputs_hidden": false
    }
   },
   "source": [
    "(mean_speed)=\n",
    " #### Mean speed\n",
    "\n",
    "Now, that we have computed the individual's speed, we want to compute the mean speed in the already used {class}`measurement area <geometry.MeasurementArea>` $M$ closely in front of the bottleneck.\n",
    "The mean speed is defined as\n",
    "\n",
    "$$\n",
    "    v_{mean}(t) = {{1} \\over {N}} \\sum_{i \\in P_M} v_i(t), \n",
    "$$\n",
    "\n",
    "where $P_M$ are all pedestrians inside the {class}`measurement area <geometry.MeasurementArea>`, and $N$ the number of pedestrians inside the {class}`measurement area <geometry.MeasurementArea>` ($|P_M|$).\n",
    "\n",
    ":::{important}\n",
    "The mean speed can only be computed when for each pedestrian inside the {class}`measurement area <geometry.MeasurementArea>` also a speed $v_i(t)$ is computed, when using the exclude or adaptive approach this might not be the case.\n",
    "Then some extra processing steps are needed, to avoid this use the single sided approach. \n",
    ":::\n",
    "\n",
    "This can be as follows with *PedPy*:\n",
    " "
   ]
  },
  {
   "cell_type": "code",
   "execution_count": null,
   "metadata": {
    "collapsed": false,
    "jupyter": {
     "outputs_hidden": false
    }
   },
   "outputs": [],
   "source": [
    "from pedpy import compute_mean_speed_per_frame\n",
    "\n",
    "mean_speed = compute_mean_speed_per_frame(\n",
    "    traj_data=traj,\n",
    "    measurement_area=measurement_area,\n",
    "    individual_speed=individual_speed_single_sided,\n",
    ")"
   ]
  },
  {
   "cell_type": "code",
   "execution_count": null,
   "metadata": {
    "collapsed": false,
    "jupyter": {
     "outputs_hidden": false
    },
    "tags": [
     "hide-input"
    ]
   },
   "outputs": [],
   "source": [
    "import matplotlib.pyplot as plt\n",
    "\n",
    "from pedpy import PEDPY_BLUE, plot_speed\n",
    "\n",
    "plot_speed(\n",
    "    speed=mean_speed,\n",
    "    title=\"Mean speed in front of the bottleneck\",\n",
    "    color=PEDPY_BLUE,\n",
    ")\n",
    "plt.show()"
   ]
  },
  {
   "cell_type": "markdown",
   "metadata": {},
   "source": [
    "The same can be now computed, using the speed in a movement direction as basis:"
   ]
  },
  {
   "cell_type": "code",
   "execution_count": null,
   "metadata": {
    "collapsed": false,
    "jupyter": {
     "outputs_hidden": false
    }
   },
   "outputs": [],
   "source": [
    "mean_speed_direction = compute_mean_speed_per_frame(\n",
    "    traj_data=traj,\n",
    "    measurement_area=measurement_area,\n",
    "    individual_speed=individual_speed_direction,\n",
    ")"
   ]
  },
  {
   "cell_type": "code",
   "execution_count": null,
   "metadata": {
    "collapsed": false,
    "jupyter": {
     "outputs_hidden": false
    },
    "tags": [
     "hide-input"
    ]
   },
   "outputs": [],
   "source": [
    "import matplotlib.pyplot as plt\n",
    "\n",
    "from pedpy import PEDPY_RED, plot_speed\n",
    "\n",
    "plot_speed(\n",
    "    speed=mean_speed_direction,\n",
    "    title=\"Mean speed in specific direction in front of the bottleneck\",\n",
    "    color=PEDPY_RED,\n",
    ")\n",
    "plt.show()"
   ]
  },
  {
   "cell_type": "markdown",
   "metadata": {
    "collapsed": false,
    "jupyter": {
     "outputs_hidden": false
    }
   },
   "source": [
    "(voronoi_speed)=\n",
    " #### Voronoi speed\n",
    "\n",
    "A further approach to compute average speed $v_{voronoi}(t)$ in an area by weighting the individuals speed by the size of their corresponding Voronoi polygon $V_i$ inside the {class}`measurement area <geometry.MeasurementArea>` $M$.\n",
    "The individuals speed are weighted by the proportion of their Voronoi cell $V_i$ and the intersection with the {class}`measurement area <geometry.MeasurementArea>` $V_i \\cap M$.\n",
    "\n",
    "The Voronoi speed $v_{voronoi}(t)$ is defined as\n",
    "\n",
    "$$\n",
    "        v_{voronoi}(t) = { \\int\\int v_{xy}(t) dxdy \\over A(M)},\n",
    "$$\n",
    "\n",
    "where $v_{xy}(t) = v_i(t)$ is the individual speed of each pedestrian, whose $V_i(t) \\cap M$ and $A(M)$ the area of the {class}`measurement area <geometry.MeasurementArea>`.\n",
    "\n",
    "```{eval-rst}\n",
    ".. image:: /images/voronoi_density.svg\n",
    "    :width: 60 %\n",
    "    :align: center\n",
    "```\n",
    "\n",
    ":::{important}\n",
    "The Voronoi speed can only be computed when for each pedestrian inside the {class}`measurement area <geometry.MeasurementArea>` also a speed $v_i(t)$ is computed, when using the exclude or adaptive approach this might not be the case.\n",
    "Then some extra processing steps are needed, to avoid this use the single sided approach. \n",
    ":::\n",
    "\n",
    "This can be done in *PedPy* with:"
   ]
  },
  {
   "cell_type": "code",
   "execution_count": null,
   "metadata": {
    "collapsed": false,
    "jupyter": {
     "outputs_hidden": false
    }
   },
   "outputs": [],
   "source": [
    "from pedpy import compute_voronoi_speed\n",
    "\n",
    "voronoi_speed = compute_voronoi_speed(\n",
    "    traj_data=traj,\n",
    "    individual_voronoi_intersection=intersecting,\n",
    "    individual_speed=individual_speed_single_sided,\n",
    "    measurement_area=measurement_area,\n",
    ")"
   ]
  },
  {
   "cell_type": "code",
   "execution_count": null,
   "metadata": {
    "collapsed": false,
    "jupyter": {
     "outputs_hidden": false
    },
    "tags": [
     "hide-input"
    ]
   },
   "outputs": [],
   "source": [
    "import matplotlib.pyplot as plt\n",
    "\n",
    "from pedpy import PEDPY_ORANGE, plot_speed\n",
    "\n",
    "plot_speed(\n",
    "    speed=voronoi_speed,\n",
    "    title=\"Voronoi speed in front of the bottleneck\",\n",
    "    color=PEDPY_ORANGE,\n",
    ")\n",
    "plt.show()"
   ]
  },
  {
   "cell_type": "markdown",
   "metadata": {},
   "source": [
    "Analogously, this can be done with the speed in a specific direction with:"
   ]
  },
  {
   "cell_type": "code",
   "execution_count": null,
   "metadata": {
    "collapsed": false,
    "jupyter": {
     "outputs_hidden": false
    }
   },
   "outputs": [],
   "source": [
    "voronoi_speed_direction = compute_voronoi_speed(\n",
    "    traj_data=traj,\n",
    "    individual_voronoi_intersection=intersecting,\n",
    "    individual_speed=individual_speed_direction,\n",
    "    measurement_area=measurement_area,\n",
    ")"
   ]
  },
  {
   "cell_type": "code",
   "execution_count": null,
   "metadata": {
    "collapsed": false,
    "jupyter": {
     "outputs_hidden": false
    },
    "tags": [
     "hide-input"
    ]
   },
   "outputs": [],
   "source": [
    "import matplotlib.pyplot as plt\n",
    "\n",
    "from pedpy import PEDPY_GREY, plot_speed\n",
    "\n",
    "plot_speed(\n",
    "    speed=voronoi_speed,\n",
    "    title=\"Voronoi velocity in specific direction in front of the bottleneck\",\n",
    "    color=PEDPY_GREY,\n",
    ")\n",
    "plt.show()"
   ]
  },
  {
   "cell_type": "markdown",
   "metadata": {
    "collapsed": false,
    "jupyter": {
     "outputs_hidden": false
    }
   },
   "source": [
    "#### Comparison mean speed vs Voronoi speed\n",
    "\n",
    "We now computed the speed with different methods, this plot shows what the different results look like compared to each other:"
   ]
  },
  {
   "cell_type": "code",
   "execution_count": null,
   "metadata": {
    "tags": [
     "hide-input"
    ]
   },
   "outputs": [],
   "source": [
    "import matplotlib.pyplot as plt\n",
    "\n",
    "from pedpy import PEDPY_BLUE, PEDPY_GREY, PEDPY_ORANGE, PEDPY_RED\n",
    "\n",
    "plt.figure(figsize=(8, 6))\n",
    "plt.title(\"Comparison of different speed methods\")\n",
    "plt.plot(\n",
    "    voronoi_speed.reset_index().frame,\n",
    "    voronoi_speed,\n",
    "    label=\"Voronoi\",\n",
    "    color=PEDPY_ORANGE,\n",
    ")\n",
    "plt.plot(\n",
    "    voronoi_speed_direction.reset_index().frame,\n",
    "    voronoi_speed_direction,\n",
    "    label=\"Voronoi direction\",\n",
    "    color=PEDPY_GREY,\n",
    ")\n",
    "plt.plot(\n",
    "    mean_speed.reset_index().frame,\n",
    "    mean_speed,\n",
    "    label=\"classic\",\n",
    "    color=PEDPY_BLUE,\n",
    ")\n",
    "plt.plot(\n",
    "    mean_speed_direction.reset_index().frame,\n",
    "    mean_speed_direction,\n",
    "    label=\"classic direction\",\n",
    "    color=PEDPY_RED,\n",
    ")\n",
    "plt.xlabel(\"frame\")\n",
    "plt.ylabel(\"v / m/s\")\n",
    "plt.legend()\n",
    "plt.grid()\n",
    "plt.show()"
   ]
  },
  {
   "cell_type": "markdown",
   "metadata": {
    "collapsed": false,
    "jupyter": {
     "outputs_hidden": false
    }
   },
   "source": [
    "#### Line speed\n",
    "\n",
    "Similar to the Voronoi speed in a measuring area, the line speed can be used to determine the speed $v_{line}$ at a measurement line $l$. The speeds of individuals are weighted based on the proportion of the total length of the line $w$ to the length of the intersection between the line and the Voronoi cell $w_i(t)$.\n",
    "The speed at the line is defined as:\n",
    "$$\n",
    "v_{line}(t) = \\sum_{{i | V_i(t) \\in l}} v_i(t) * n_l * \\frac{w_i(t)}{w}\n",
    "$$\n",
    "\n",
    "The line speed only includes the speed orthogonal to the line.\n",
    "Therefore, the speed of the pedestrians is multiplied by the normal vector of the measuring line $n_l$.\n",
    "\n",
    "The line speed can also be used when pedestrians are approaching the line from both sides. In this case it is possible to analyze the data of both \"species\". In this example, there will be only one species as the line is only approached from one side.  If you are interested in further details or want to work with the line speed we recommend to check out [this](CECM) Notebook."
   ]
  },
  {
   "cell_type": "code",
   "execution_count": null,
   "metadata": {
    "collapsed": false
   },
   "outputs": [],
   "source": [
    "from pedpy import compute_line_speed\n",
    "\n",
    "line_speed = compute_line_speed(\n",
    "    individual_speed=individual_speed_single_sided,\n",
    "    species=species,\n",
    "    measurement_line=measurement_line,\n",
    "    individual_voronoi_polygons=individual_cutoff,\n",
    ")"
   ]
  },
  {
   "cell_type": "code",
   "execution_count": null,
   "metadata": {
    "collapsed": false,
    "tags": [
     "hide-input"
    ]
   },
   "outputs": [],
   "source": [
    "from pedpy import plot_speed\n",
    "from pedpy.column_identifier import SPEED_COL\n",
    "\n",
    "plot_speed(speed=line_speed[SPEED_COL])\n",
    "plt.show()"
   ]
  },
  {
   "cell_type": "markdown",
   "metadata": {
    "collapsed": false
   },
   "source": [
    "#### Passing speed (individual)\n",
    "\n",
    "With the same principles as described in [passing density](passing_density), the individual speeds $v^i_{passing}$ is defined as\n",
    "\n",
    "$$\n",
    "    v^i_{passing} = \\frac{d}{t_{out}-t_{in}},\n",
    "$$\n",
    "\n",
    "where $d$ is the distance between the two {class}`measurement lines <geometry.MeasurementLine>`.\n",
    "\n",
    "In *PedPy* this can be done with: "
   ]
  },
  {
   "cell_type": "code",
   "execution_count": null,
   "metadata": {
    "collapsed": false,
    "jupyter": {
     "outputs_hidden": false
    }
   },
   "outputs": [],
   "source": [
    "from pedpy import compute_frame_range_in_area, compute_passing_speed\n",
    "\n",
    "passing_offset = 1.0\n",
    "frames_in_area, _ = compute_frame_range_in_area(\n",
    "    traj_data=traj, measurement_line=measurement_line, width=passing_offset\n",
    ")\n",
    "passing_speed = compute_passing_speed(\n",
    "    frames_in_area=frames_in_area,\n",
    "    frame_rate=traj.frame_rate,\n",
    "    distance=passing_offset,\n",
    ")"
   ]
  },
  {
   "cell_type": "code",
   "execution_count": null,
   "metadata": {
    "collapsed": false,
    "jupyter": {
     "outputs_hidden": false
    },
    "tags": [
     "hide-input"
    ]
   },
   "outputs": [],
   "source": [
    "import matplotlib.pyplot as plt\n",
    "\n",
    "from pedpy import plot_speed_distribution\n",
    "\n",
    "plot_speed_distribution(\n",
    "    speed=passing_speed, title=\"Individual speed in bottleneck\"\n",
    ")\n",
    "plt.show()"
   ]
  },
  {
   "cell_type": "markdown",
   "metadata": {
    "collapsed": false,
    "jupyter": {
     "outputs_hidden": false
    }
   },
   "source": [
    "### Flow\n",
    "\n",
    "Another important metric, when analyzing pedestrian flows is the flow itself.\n",
    "It describes how many persons cross a line in a given time.\n",
    "From this potential bottlenecks or congestion can be derived."
   ]
  },
  {
   "cell_type": "markdown",
   "metadata": {
    "collapsed": false,
    "jupyter": {
     "outputs_hidden": false
    }
   },
   "source": [
    "#### N-t diagram at bottleneck\n",
    "\n",
    "To get a first impression of the flow at the bottleneck we look at the N-t diagram, which shows how many pedestrian have crossed the {class}`measurement line <geometry.MeasurementLine>` at a specific time."
   ]
  },
  {
   "cell_type": "code",
   "execution_count": null,
   "metadata": {
    "collapsed": false,
    "jupyter": {
     "outputs_hidden": false
    }
   },
   "outputs": [],
   "source": [
    "from pedpy import compute_n_t\n",
    "\n",
    "nt, crossing = compute_n_t(\n",
    "    traj_data=traj,\n",
    "    measurement_line=measurement_line,\n",
    ")"
   ]
  },
  {
   "cell_type": "code",
   "execution_count": null,
   "metadata": {
    "collapsed": false,
    "jupyter": {
     "outputs_hidden": false
    },
    "tags": [
     "hide-input"
    ]
   },
   "outputs": [],
   "source": [
    "import matplotlib.pyplot as plt\n",
    "\n",
    "from pedpy import plot_nt\n",
    "\n",
    "plot_nt(nt=nt, title=\"N-t at bottleneck\")\n",
    "plt.show()"
   ]
  },
  {
   "cell_type": "markdown",
   "metadata": {
    "collapsed": false,
    "jupyter": {
     "outputs_hidden": false
    }
   },
   "source": [
    "#### Flow at bottleneck\n",
    "\n",
    "From the N-t data we then can compute the flow at the bottleneck.\n",
    "\n",
    "For the computation of the flow we look at frame intervals $\\Delta frame$ in which the flow is computed.\n",
    "The first intervals starts, when the first person crossed the {class}`measurement line <geometry.MeasurementLine>`.\n",
    "The next interval always starts at the time when the last person in the previous frame interval crossed the line.\n",
    "\n",
    "```{eval-rst}\n",
    ".. image:: images/flow.svg\n",
    "    :align: center\n",
    "    :width: 80 %\n",
    "```\n",
    "\n",
    "In each of the time interval it is checked, if any person has crossed the line, if yes, a flow $J$ can be computed.\n",
    "From the first frame the line was crossed $f^{\\Delta frame}_1$, the last frame someone crossed the line $f^{\\Delta frame}_N$ the length of the frame interval $\\Delta f$ can be computed:\n",
    "\n",
    "$$\n",
    "    \\Delta f = f^{\\Delta frame}_N - f^{\\Delta frame}_1\n",
    "$$\n",
    "\n",
    "This directly together with the frame rate of the trajectory $fps$ gives the time interval $\\Delta t$:\n",
    "\n",
    "$$\n",
    "    \\Delta t = \\Delta f / fps\n",
    "$$\n",
    "\n",
    "Given the number of pedestrian crossing the line is given by $N^{\\Delta frame}$, the flow $J$ becomes:\n",
    "\n",
    "$$\n",
    "    J = \\frac{N^{\\Delta frame}}{\\Delta t}\n",
    "$$\n",
    "\n",
    "```{eval-rst}\n",
    ".. image:: images/flow_zoom.svg\n",
    "    :align: center\n",
    "    :width: 60 %\n",
    "```\n",
    "\n",
    "At the same time also the mean speed of the pedestrian when crossing the line is given by:\n",
    "\n",
    "$$\n",
    "    v_{crossing} = {1 \\over N^{\\Delta t} } \\sum^{N^{\\Delta t}}_{i=1} v_i(t)\n",
    "$$\n",
    "\n",
    "To compute the flow and mean speed when passing the line with *PedPy* use:"
   ]
  },
  {
   "cell_type": "code",
   "execution_count": null,
   "metadata": {
    "collapsed": false,
    "jupyter": {
     "outputs_hidden": false
    }
   },
   "outputs": [],
   "source": [
    "from pedpy import compute_flow\n",
    "\n",
    "delta_frame = 100\n",
    "flow = compute_flow(\n",
    "    nt=nt,\n",
    "    crossing_frames=crossing,\n",
    "    individual_speed=individual_speed_single_sided,\n",
    "    delta_frame=delta_frame,\n",
    "    frame_rate=traj.frame_rate,\n",
    ")"
   ]
  },
  {
   "cell_type": "code",
   "execution_count": null,
   "metadata": {
    "collapsed": false,
    "jupyter": {
     "outputs_hidden": false
    },
    "tags": [
     "hide-input"
    ]
   },
   "outputs": [],
   "source": [
    "import matplotlib.pyplot as plt\n",
    "\n",
    "from pedpy import plot_flow\n",
    "\n",
    "plot_flow(\n",
    "    flow=flow,\n",
    "    title=\"Crossing velocities at the corresponding flow at bottleneck\",\n",
    ")\n",
    "plt.show()"
   ]
  },
  {
   "cell_type": "markdown",
   "metadata": {
    "collapsed": false,
    "jupyter": {
     "outputs_hidden": false
    }
   },
   "source": [
<<<<<<< HEAD
    "#### Line flow\n",
    "\n",
    "The line flow is derived from the line speed and line density. It can is used to determine the flow at a measurement line $l$. The values of individuals are weighted based on the proportion of the total length of the line $w$ to the length of the intersection between the line and the Voronoi cell $w_i(t)$.\n",
    "The flow at the line is defined as:\n",
    "\n",
    "$$\n",
    "j_{line}(t) = \\sum_{{i | V_i(t) \\in l}} v_i(t) * n_l * \\frac{1}{V_i(t)}* \\frac{w_i(t)}{w}\n",
    "$$\n",
    "\n",
    "The line flow only includes the speed orthogonal to the line. Therefore, the speed of the pedestrians $v_i(t)$ is multiplied by the normal vector of the measuring line $n_l$.\n",
    "\n",
    "The line flow can also be used when pedestrians are approaching the line from both sides.In this case it is possible to analyze the data of both \"species\". In this example there will be only one species as the line is only approached from one side. If you are interested in further details or want to work with the line flow we recommend to check out [this](CECM) Notebook."
   ]
  },
  {
   "cell_type": "code",
   "execution_count": null,
   "metadata": {
    "collapsed": false
   },
   "outputs": [],
   "source": [
    "from pedpy import compute_line_flow\n",
    "\n",
    "line_flow = compute_line_flow(\n",
    "    individual_voronoi_polygons=individual_cutoff,\n",
    "    species=species,\n",
    "    measurement_line=measurement_line,\n",
    "    individual_speed=individual_speed_single_sided,\n",
    ")"
   ]
  },
  {
   "cell_type": "code",
   "execution_count": null,
   "metadata": {
    "collapsed": false,
    "tags": [
     "hide-input"
    ]
   },
   "outputs": [],
   "source": [
    "from pedpy.column_identifier import FLOW_COL\n",
    "\n",
    "plt.plot(line_flow[FRAME_COL], line_flow[FLOW_COL])\n",
    "plt.title(\"flow on line\")\n",
    "plt.xlabel(\"frame\")\n",
    "plt.ylabel(\"$J$\")\n",
    "plt.show()"
=======
    "### Acceleration\n",
    "\n"
>>>>>>> 4ba954db
   ]
  },
  {
   "cell_type": "markdown",
   "metadata": {
<<<<<<< HEAD
    "collapsed": false
   },
   "source": [
    "### Neighborhood\n",
=======
    "collapsed": false,
    "jupyter": {
     "outputs_hidden": false
    }
   },
   "source": [
    "#### Individual acceleration\n",
>>>>>>> 4ba954db
    "\n",
    "Compute the individual acceleration for each pedestrian.\n",
    "\n",
    "For computing the individuals' acceleration at a specific frame $a_i(t_k)$,\n",
    "a specific frame step ($n$) is needed.\n",
    "Together with the {class}`trajectory data<trajectory_data.TrajectoryData>` $fps$ of\n",
    "the trajectory data $fps$ the time frame $\\Delta t$ for\n",
    "computing the speed becomes:\n",
    "\n",
    "$$\n",
    "\\Delta t = 2 n / fps\n",
    "$$\n",
    "\n",
    "This time step describes how many frames before and after the current\n",
    "position $X(t_k)$ are used to compute the movement.\n",
    "These positions are called $X(t_{k+n})$, $X(t_{k-n})$\n",
    "respectively.\n",
    "\n",
    "In order to compute the acceleration at time $t_k$, we first calculate the\n",
    "displacements $\\bar{X}$ around $t_{k+n}$ and $t_{k-n}$:\n",
    "\n",
    "$$\n",
    "\\bar{X}(t_{k+n}) = X(t_{k+2n}) - X(t_{k})\n",
    "$$\n",
    "$$\n",
    "\\bar{X}(t_{k-n}) = X(t_{k}) - X(t_{k-2n})\n",
    "$$\n",
    "\n",
    "The acceleration is then calculated from the difference of the displacements\n",
    "\n",
    "$$\n",
    "\\Delta\\bar{X}(t_k) = \\bar{X}(t_{k+n}) - \\bar{X}(t_{k-n})\n",
    "$$\n",
    "\n",
    "divided by the square of the time interval $\\Delta t$:\n",
    "\n",
    "$$\n",
    "a_i(t_k) = \\Delta\\bar{X}(t_k) / \\Delta t^{2}\n",
    "$$\n",
    "\n",
    "When getting closer to the start, or end of the trajectory data, it is not\n",
    "possible to use the full range of the frame interval for computing the\n",
    "acceleration. For these cases *PedPy* offers a method to compute\n",
    "the acceleration:\n",
    "\n",
    "**Exclude border:**\n",
    "\n",
    "When not enough frames available to compute the speed at the borders, for\n",
    "these parts no acceleration can be computed and they are ignored. Use\n",
    ":code:`acceleration_calculation=AccelerationCalculation.BORDER_EXCLUDE`.\n",
    "\n"
   ]
  },
  {
   "cell_type": "code",
   "execution_count": null,
   "metadata": {
    "collapsed": false,
    "jupyter": {
     "outputs_hidden": false
    }
   },
   "outputs": [],
   "source": [
    "from pedpy import AccelerationCalculation, compute_individual_acceleration\n",
    "\n",
    "frame_step = 25\n",
    "\n",
    "individual_acceleration_exclude = compute_individual_acceleration(\n",
    "    traj_data=traj,\n",
    "    frame_step=frame_step,\n",
    "    compute_acceleration_components=True,\n",
    "    acceleration_calculation=AccelerationCalculation.BORDER_EXCLUDE,\n",
    ")"
   ]
  },
  {
   "cell_type": "code",
   "execution_count": null,
   "metadata": {
    "collapsed": false,
    "jupyter": {
     "outputs_hidden": false
    },
    "tags": [
     "hide-input"
    ]
   },
   "outputs": [],
   "source": [
    "import matplotlib.pyplot as plt\n",
    "\n",
    "from pedpy import PEDPY_GREEN\n",
    "\n",
    "ped_id = 50\n",
    "\n",
    "plt.figure()\n",
    "plt.title(\n",
    "    f\"Acceleration time-series of a pedestrian {ped_id} (border excluded)\"\n",
    ")\n",
    "single_individual_acceleration = individual_acceleration_exclude[\n",
    "    individual_acceleration_exclude.id == ped_id\n",
    "]\n",
    "plt.plot(\n",
    "    single_individual_acceleration.frame,\n",
    "    single_individual_acceleration.acceleration,\n",
    "    color=PEDPY_GREEN,\n",
    ")\n",
    "\n",
    "plt.xlabel(\"frame\")\n",
    "plt.ylabel(\"a / $m/s^2$\")\n",
    "plt.show()"
   ]
  },
  {
   "cell_type": "markdown",
   "metadata": {},
   "source": [
    "#### Individual acceleration in specific movement direction:\n",
    "\n",
    "It is also possible to compute the individual acceleration in a specific direction\n",
    "$d$, for this the movement $\\Delta\\bar{X}$ is projected onto the\n",
    "desired movement direction. $\\Delta\\bar{X}$ and $\\Delta t$ are\n",
    "computed as described above. Hence, the acceleration then becomes:\n",
    "\n",
    "$$\n",
    "a_i(t) = {{|\\boldsymbol{proj}_d\\; \\Delta\\bar{X}|} \\over {\\Delta t^{2}}}\n",
    "$$\n",
    "\n",
    "If :code:`compute_acceleration_components` is `True` also $\\Delta\\bar{X}$ is returned."
   ]
  },
  {
   "cell_type": "code",
   "execution_count": null,
   "metadata": {},
   "outputs": [],
   "source": [
    "individual_acceleration_direction = compute_individual_acceleration(\n",
    "    traj_data=traj,\n",
    "    frame_step=5,\n",
    "    movement_direction=np.array([0, -1]),\n",
    "    compute_acceleration_components=True,\n",
    "    acceleration_calculation=AccelerationCalculation.BORDER_EXCLUDE,\n",
    ")"
   ]
  },
  {
   "cell_type": "code",
   "execution_count": null,
   "metadata": {
    "tags": [
     "hide-input"
    ]
   },
   "outputs": [],
   "source": [
    "import matplotlib.pyplot as plt\n",
    "\n",
    "from pedpy import PEDPY_BLUE, PEDPY_GREEN, PEDPY_GREY, PEDPY_RED\n",
    "\n",
    "colors = [PEDPY_BLUE, PEDPY_GREY, PEDPY_RED, PEDPY_GREEN]\n",
    "ped_ids = [10, 20, 17, 70]\n",
    "\n",
    "fig = plt.figure()\n",
    "plt.title(\n",
    "    \"Acceleration time-series of an excerpt of the pedestrians in a specific direction\"\n",
    ")\n",
    "for color, ped_id in zip(colors, ped_ids):\n",
    "    single_individual_acceleration = individual_acceleration_direction[\n",
    "        individual_acceleration_direction.id == ped_id\n",
    "    ]\n",
    "    plt.plot(\n",
    "        single_individual_acceleration.frame,\n",
    "        single_individual_acceleration.acceleration,\n",
    "        color=color,\n",
    "    )\n",
    "\n",
    "plt.xlabel(\"frame\")\n",
    "plt.ylabel(\"a / $m/s^2$\")\n",
    "plt.show()"
   ]
  },
  {
   "cell_type": "markdown",
   "metadata": {},
   "source": [
    "#### Mean acceleration\n",
    "\n",
    "Compute mean acceleration per frame inside a given measurement area.\n",
    "\n",
    "Computes the mean acceleration $a_{mean}(t)$ inside the measurement area from\n",
    "the given individual acceleration data $a_i(t)$ (see\n",
    ":func:`~acceleration_calculator.compute_individual_acceleration` for\n",
    "details of the computation). The mean acceleration $a_{mean}$ is defined as\n",
    "\n",
    "$$\n",
    "a_{mean}(t) = {{1} \\over {N}} \\sum_{i \\in P_M} a_i(t),\n",
    "$$\n",
    "\n",
    "where $P_M$ are all pedestrians inside the measurement area, and\n",
    "$N$ the number of pedestrians inside the measurement area (\n",
    "$|P_M|$).\n"
   ]
  },
  {
   "cell_type": "markdown",
   "metadata": {},
   "source": [
    ":::{important}\n",
    "The mean acceleration can only be computed when for each pedestrian inside the {class}`measurement area <geometry.MeasurementArea>` also an acceleration $a_i(t)$ is computed, when using the exclude or adaptive approach this might not be the case.\n",
    "Therefore, further processing steps are needed to ensure that the trajectory data and the individual acceleration data overlap, e.g. as in the example below:"
   ]
  },
  {
   "cell_type": "code",
   "execution_count": null,
   "metadata": {},
   "outputs": [],
   "source": [
    "traj_idx = pd.MultiIndex.from_frame(traj.data[[\"id\", \"frame\"]])\n",
    "acc_idx = pd.MultiIndex.from_frame(\n",
    "    individual_acceleration_exclude[[\"id\", \"frame\"]]\n",
    ")\n",
    "# get intersecting rows in id and frame\n",
    "common_idx = traj_idx.intersection(acc_idx)\n",
    "traj_common = (\n",
    "    traj.data.set_index([\"id\", \"frame\"]).reindex(common_idx).reset_index()\n",
    ")\n",
    "\n",
    "fr = traj.frame_rate\n",
    "traj_exclude = TrajectoryData(data=traj_common, frame_rate=fr)"
   ]
  },
  {
   "cell_type": "markdown",
   "metadata": {},
   "source": [
    "Now the mean acceleration can be computed using *PedPy* with:"
   ]
  },
  {
   "cell_type": "code",
   "execution_count": null,
   "metadata": {},
   "outputs": [],
   "source": [
    "from pedpy import compute_mean_acceleration_per_frame\n",
    "\n",
    "mean_acceleration = compute_mean_acceleration_per_frame(\n",
    "    traj_data=traj_exclude,\n",
    "    measurement_area=measurement_area,\n",
    "    individual_acceleration=individual_acceleration_exclude,\n",
    ")"
   ]
  },
  {
   "cell_type": "code",
   "execution_count": null,
   "metadata": {
    "tags": [
     "hide-input"
    ]
   },
   "outputs": [],
   "source": [
    "import matplotlib.pyplot as plt\n",
    "\n",
    "from pedpy import PEDPY_BLUE, plot_acceleration\n",
    "\n",
    "plot_acceleration(\n",
    "    acceleration=mean_acceleration,\n",
    "    title=\"Mean acceleration in front of the bottleneck\",\n",
    "    color=PEDPY_BLUE,\n",
    ")\n",
    "plt.show()"
   ]
  },
  {
   "cell_type": "markdown",
   "metadata": {},
   "source": [
    "The same can be now computed, using the speed in a movement direction as basis:"
   ]
  },
  {
   "cell_type": "code",
   "execution_count": null,
   "metadata": {},
   "outputs": [],
   "source": [
    "mean_acceleration_direction = compute_mean_acceleration_per_frame(\n",
    "    traj_data=traj_exclude,\n",
    "    measurement_area=measurement_area,\n",
    "    individual_acceleration=individual_acceleration_direction,\n",
    ")"
   ]
  },
  {
   "cell_type": "code",
   "execution_count": null,
   "metadata": {
    "tags": [
     "hide-input"
    ]
   },
   "outputs": [],
   "source": [
    "import matplotlib.pyplot as plt\n",
    "\n",
    "from pedpy import PEDPY_RED, plot_acceleration\n",
    "\n",
    "plot_acceleration(\n",
    "    acceleration=mean_acceleration_direction,\n",
    "    title=\"Mean acceleration in specific direction in front of the bottleneck\",\n",
    "    color=PEDPY_RED,\n",
    ")\n",
    "plt.show()"
   ]
  },
  {
   "cell_type": "markdown",
   "metadata": {},
   "source": [
    "#### Voronoi acceleration\n",
    "Compute the Voronoi acceleration per frame inside the measurement area.\n",
    "\n",
    "Computes the Voronoi acceleration $a_{voronoi}(t)$ inside the measurement\n",
    "area $M$ from the given individual acceleration data $a_i(t)$ (see\n",
    ":func:`~acceleration_calculator.compute_individual_acceleration` for\n",
    "details of the computation) and their individual Voronoi intersection data\n",
    "(from :func:`~density_calculator.compute_voronoi_density`).\n",
    "The individuals' accelerations are weighted by the proportion of their Voronoi cell\n",
    "$V_i$ and the intersection with the measurement area\n",
    "$V_i \\cap M$.\n",
    "\n",
    "The Voronoi acceleration $a_{voronoi}(t)$ is defined as\n",
    "\n",
    "$$\n",
    "a_{voronoi}(t) = { \\int\\int a_{xy}(t) dxdy \\over A(M)},\n",
    "$$\n",
    "\n",
    "where $a_{xy}(t) = a_i(t)$ is the individual acceleration of\n",
    "each pedestrian, whose $V_i(t) \\cap M$ and $A(M)$ the area of\n",
    "the measurement area.\n",
    "\n",
    "This can be as follows with *PedPy*:"
   ]
  },
  {
   "cell_type": "markdown",
   "metadata": {},
   "source": [
    ":::{important}\n",
    "The Voronoi acceleration can only be computed when for each pedestrian inside the {class}`measurement area <geometry.MeasurementArea>` also an acceleration $a_i(t)$ is computed, when using the exclude or adaptive approach this might not be the case.\n",
    "\n",
    "Therefore, further processing steps are needed to ensure that the trajectory data, the individual acceleration dara as well as the intersecting Voronoi cell data overlap. We assume that the trajectory data is already overlapping (see example above). The intersecting voronoi cells can be filtered, e.g., as in the example below:"
   ]
  },
  {
   "cell_type": "code",
   "execution_count": null,
   "metadata": {},
   "outputs": [],
   "source": [
    "intersecting_idx = pd.MultiIndex.from_frame(intersecting[[\"id\", \"frame\"]])\n",
    "acc_idx = pd.MultiIndex.from_frame(\n",
    "    individual_acceleration_exclude[[\"id\", \"frame\"]]\n",
    ")\n",
    "# get intersecting rows in id and frame\n",
    "common_idx = intersecting_idx.intersection(acc_idx)\n",
    "intersecting_exclude = (\n",
    "    intersecting.set_index([\"id\", \"frame\"]).reindex(common_idx).reset_index()\n",
    ")"
   ]
  },
  {
   "cell_type": "markdown",
   "metadata": {},
   "source": [
    "Now the Voronoi acceleration can be computed using *PedPy* with:"
   ]
  },
  {
   "cell_type": "code",
   "execution_count": null,
   "metadata": {},
   "outputs": [],
   "source": [
    "from pedpy import compute_voronoi_acceleration\n",
    "\n",
    "voronoi_acceleration = compute_voronoi_acceleration(\n",
    "    traj_data=traj_exclude,\n",
    "    individual_voronoi_intersection=intersecting_exclude,\n",
    "    individual_acceleration=individual_acceleration_exclude,\n",
    "    measurement_area=measurement_area,\n",
    ")"
   ]
  },
  {
   "cell_type": "code",
   "execution_count": null,
   "metadata": {
    "tags": [
     "hide-input"
    ]
   },
   "outputs": [],
   "source": [
    "import matplotlib.pyplot as plt\n",
    "\n",
    "from pedpy import PEDPY_ORANGE, plot_acceleration\n",
    "\n",
    "plot_acceleration(\n",
    "    acceleration=voronoi_acceleration,\n",
    "    title=\"Voronoi acceleration in front of the bottleneck\",\n",
    "    color=PEDPY_ORANGE,\n",
    ")\n",
    "plt.show()"
   ]
  },
  {
   "cell_type": "markdown",
   "metadata": {},
   "source": [
    "Analogously, this can be done with the acceleration in a specific direction with:"
   ]
  },
  {
   "cell_type": "code",
   "execution_count": null,
   "metadata": {},
   "outputs": [],
   "source": [
    "voronoi_acceleration_direction = compute_voronoi_acceleration(\n",
    "    traj_data=traj_exclude,\n",
    "    individual_voronoi_intersection=intersecting_exclude,\n",
    "    individual_acceleration=individual_acceleration_direction,\n",
    "    measurement_area=measurement_area,\n",
    ")"
   ]
  },
  {
   "cell_type": "code",
   "execution_count": null,
   "metadata": {
    "tags": [
     "hide-input"
    ]
   },
   "outputs": [],
   "source": [
    "import matplotlib.pyplot as plt\n",
    "\n",
    "from pedpy import PEDPY_GREY, plot_acceleration\n",
    "\n",
    "plot_acceleration(\n",
    "    acceleration=voronoi_acceleration,\n",
    "    title=\"Voronoi acceleration in specific direction in front of the bottleneck\",\n",
    "    color=PEDPY_GREY,\n",
    ")\n",
    "plt.show()"
   ]
  },
  {
   "cell_type": "markdown",
   "metadata": {},
   "source": [
    "#### Comparison mean acceleration vs Voronoi acceleration\n",
    "\n",
    "We now computed the acceleration with different methods, this plot shows what the different results look like compared to each other:"
   ]
  },
  {
   "cell_type": "code",
   "execution_count": null,
   "metadata": {
    "tags": [
     "hide-input"
    ]
   },
   "outputs": [],
   "source": [
    "import matplotlib.pyplot as plt\n",
    "\n",
    "from pedpy import PEDPY_BLUE, PEDPY_GREY, PEDPY_ORANGE, PEDPY_RED\n",
    "\n",
    "plt.figure(figsize=(8, 6))\n",
    "plt.title(\"Comparison of different acceleration methods\")\n",
    "plt.plot(\n",
    "    voronoi_acceleration.reset_index().frame,\n",
    "    voronoi_acceleration,\n",
    "    label=\"Voronoi\",\n",
    "    color=PEDPY_ORANGE,\n",
    ")\n",
    "plt.plot(\n",
    "    voronoi_acceleration_direction.reset_index().frame,\n",
    "    voronoi_acceleration_direction,\n",
    "    label=\"Voronoi direction\",\n",
    "    color=PEDPY_GREY,\n",
    ")\n",
    "plt.plot(\n",
    "    mean_acceleration.reset_index().frame,\n",
    "    mean_acceleration,\n",
    "    label=\"classic\",\n",
    "    color=PEDPY_BLUE,\n",
    ")\n",
    "plt.plot(\n",
    "    mean_acceleration_direction.reset_index().frame,\n",
    "    mean_acceleration_direction,\n",
    "    label=\"classic direction\",\n",
    "    color=PEDPY_RED,\n",
    ")\n",
    "plt.xlabel(\"frame\")\n",
    "plt.ylabel(\"a / $m/s^2$\")\n",
    "plt.legend()\n",
    "plt.grid()\n",
    "plt.show()"
   ]
  },
  {
   "cell_type": "markdown",
   "metadata": {
    "collapsed": false,
    "jupyter": {
     "outputs_hidden": false
    }
   },
   "source": [
    "### Neighborhood\n",
    "\n",
    "To analyze, which pedestrians are close to each other, it is possible to compute the neighbors of each pedestrian.\n",
    "We define two pedestrians as neighbors if their Voronoi polygons ($V_i$, $V_j$) touch at some point, in case of *PedPy* they are touching if their distance is below 1mm.\n",
    "As basis for the computation one can either use the uncut or cut Voronoi polygons.\n",
    "When using the uncut Voronoi polygons, pedestrian may be detected as neighbors even when their distance is quite large in low density situation.\n",
    "Therefor, it is recommended to use the cut Voronoi polygons, where the cut-off radius can be used to define a maximal distance between neighboring pedestrians.\n",
    "\n",
    "To compute the neighbors in *PedPy* use:"
   ]
  },
  {
   "cell_type": "code",
   "execution_count": null,
   "metadata": {
    "collapsed": false,
    "jupyter": {
     "outputs_hidden": false
    }
   },
   "outputs": [],
   "source": [
    "from pedpy import compute_neighbors\n",
    "\n",
    "neighbors = compute_neighbors(individual_cutoff)"
   ]
  },
  {
   "cell_type": "code",
   "execution_count": null,
   "metadata": {
    "collapsed": false,
    "jupyter": {
     "outputs_hidden": false
    },
    "tags": [
     "hide-input"
    ]
   },
   "outputs": [],
   "source": [
    "import matplotlib.pyplot as plt\n",
    "\n",
    "from pedpy import plot_neighborhood\n",
    "\n",
    "plot_neighborhood(\n",
    "    pedestrian_id=8,\n",
    "    voronoi_data=individual_cutoff,\n",
    "    frame=350,\n",
    "    neighbors=neighbors,\n",
    "    walkable_area=walkable_area,\n",
    ").set_aspect(\"equal\")\n",
    "plt.show()"
   ]
  },
  {
   "cell_type": "markdown",
   "metadata": {},
   "source": [
    "### Distance to entrance/Time to entrance\n",
    "\n",
    "An indicator to detect congestions or jams in {class}`trajectory data<trajectory_data.TrajectoryData>` are distance/time to crossing.\n",
    "It shows how much time until the crossing of the {class}`measurement line <geometry.MeasurementLine>` is left and how big the distance to that line is.\n",
    "\n",
    "In *PedPy* this can be done with:"
   ]
  },
  {
   "cell_type": "code",
   "execution_count": null,
   "metadata": {},
   "outputs": [],
   "source": [
    "from pedpy import compute_time_distance_line\n",
    "\n",
    "df_time_distance = compute_time_distance_line(\n",
    "    traj_data=traj, measurement_line=measurement_line\n",
    ")"
   ]
  },
  {
   "cell_type": "code",
   "execution_count": null,
   "metadata": {
    "tags": [
     "hide-input"
    ]
   },
   "outputs": [],
   "source": [
    "import matplotlib.pyplot as plt\n",
    "\n",
    "from pedpy import plot_time_distance\n",
    "\n",
    "plot_time_distance(\n",
    "    time_distance=df_time_distance,\n",
    "    title=\"Distance to entrance/Time to entrance\",\n",
    "    frame_rate=traj.frame_rate,\n",
    ")\n",
    "plt.show()"
   ]
  },
  {
   "cell_type": "markdown",
   "metadata": {},
   "source": [
    "You can also color the lines based on speed values. \n",
    "To achieve this, simply provide a speed DataFrame as an argument to the function:"
   ]
  },
  {
   "cell_type": "code",
   "execution_count": null,
   "metadata": {},
   "outputs": [],
   "source": [
    "speed = compute_individual_speed(traj_data=traj, frame_step=5)\n",
    "plot_time_distance(\n",
    "    time_distance=df_time_distance,\n",
    "    title=\"Distance to entrance/Time to entrance - colored\",\n",
    "    frame_rate=traj.frame_rate,\n",
    "    speed=speed,\n",
    ")\n",
    "plt.show()"
   ]
  },
  {
   "cell_type": "markdown",
   "metadata": {
    "collapsed": false,
    "jupyter": {
     "outputs_hidden": false
    }
   },
   "source": [
    "### Profiles\n",
    "\n",
    "For the computation of the profiles the given {class}`walkable area <geometry.WalkableArea>` is divided into square grid cells.\n",
    "Each of these grid cells is then used as a {class}`measurement area <geometry.MeasurementArea>`  to compute the density and speed.\n",
    "\n",
    "```{eval-rst}\n",
    ".. image:: /images/profile_grid.svg\n",
    "    :width: 70 %\n",
    "    :align: center\n",
    "```\n",
    "\n",
    ":::{note}\n",
    "As this is a quite compute heavy operation, it is suggested to reduce the trajectories to the important areas and limit the input data to the most relevant frame interval.\n",
    ":::"
   ]
  },
  {
   "cell_type": "code",
   "execution_count": null,
   "metadata": {
    "collapsed": false,
    "jupyter": {
     "outputs_hidden": false
    }
   },
   "outputs": [],
   "source": [
    "from pedpy import (\n",
    "    Cutoff,\n",
    "    SpeedCalculation,\n",
    "    compute_individual_speed,\n",
    "    compute_individual_voronoi_polygons,\n",
    ")\n",
    "\n",
    "individual_cutoff = compute_individual_voronoi_polygons(\n",
    "    traj_data=traj,\n",
    "    walkable_area=walkable_area,\n",
    "    cut_off=Cutoff(radius=0.8, quad_segments=3),\n",
    ")\n",
    "\n",
    "individual_speed = compute_individual_speed(\n",
    "    traj_data=traj,\n",
    "    frame_step=5,\n",
    "    speed_calculation=SpeedCalculation.BORDER_SINGLE_SIDED,\n",
    ")\n",
    "\n",
    "profile_data = individual_speed.merge(individual_cutoff, on=[ID_COL, FRAME_COL])\n",
    "profile_data = profile_data.merge(traj.data, on=[ID_COL, FRAME_COL])"
   ]
  },
  {
   "cell_type": "code",
   "execution_count": null,
   "metadata": {},
   "outputs": [],
   "source": [
    "from pedpy import (\n",
    "    compute_grid_cell_polygon_intersection_area,\n",
    "    get_grid_cells,\n",
    ")\n",
    "\n",
    "grid_size = 0.4\n",
    "grid_cells, _, _ = get_grid_cells(\n",
    "    walkable_area=walkable_area, grid_size=grid_size\n",
    ")\n",
    "\n",
    "min_frame_profiles = 250  # We use here just an excerpt of the\n",
    "max_frame_profiles = 400  # trajectory data to reduce compute time\n",
    "\n",
    "profile_data = profile_data[\n",
    "    profile_data.frame.between(min_frame_profiles, max_frame_profiles)\n",
    "]\n",
    "\n",
    "# Compute the grid intersection area for the resorted profile data (they have the same sorting)\n",
    "# for usage in multiple calls to not run the compute heavy operation multiple times\n",
    "(\n",
    "    grid_cell_intersection_area,\n",
    "    resorted_profile_data,\n",
    ") = compute_grid_cell_polygon_intersection_area(\n",
    "    data=profile_data, grid_cells=grid_cells\n",
    ")"
   ]
  },
  {
   "cell_type": "markdown",
   "metadata": {},
   "source": [
    "#### Speed Profiles\n",
    "\n",
    "This documentation describes the methods available for computing speed profiles within a specified area, focusing on pedestrian movements. Four distinct methods are detailed: Voronoi, Arithmetic, Mean, and Gauss speed profiles.\n",
    "\n",
    "**Voronoi speed profile**\n",
    "\n",
    "The Voronoi speed profile $v_{\\text{voronoi}}$ is computed from a weighted mean of pedestrian speeds.\n",
    " It utilizes the area overlap between a pedestrian's Voronoi cell ($V_i$) and the grid cell ($c$). The weight corresponds to the fraction of the Voronoi cell residing within the grid cell, thereby integrating speed across this intersection:\n",
    " \n",
    "$$\n",
    "        v_{\\text{voronoi}} = { \\int\\int v_{xy} dxdy \\over A(c)},\n",
    "$$\n",
    "\n",
    "where $A(c)$ represents the area of the grid cell $c$.\n",
    "\n",
    "**Arithmetic Voronoi speed profile**\n",
    "\n",
    "The arithmetic Voronoi speed $v_{\\text{arithmetic}}$ is computed as the mean of each pedestrian's speed ($v_i$), whose Voronoi cell $V_i$ intersects with grid cell $c$:\n",
    "\n",
    "$$\n",
    "        v_{\\text{arithmetic}} = \\frac{1}{N} \\sum_{i \\in V_i \\cap P_c} v_i,\n",
    "$$\n",
    "\n",
    "with $N$ being the total number of pedestrians whose Voronoi cells overlap with grid cell $c$.\n",
    "\n",
    "**Mean speed profile**\n",
    "\n",
    "The mean speed profile is computed by the average speed of all pedestrians $P_c$ present within a grid cell $c$:\n",
    "\n",
    "$$\n",
    "        v_{\\text{mean}} = \\frac{1}{N} \\sum_{i \\in P_c} v_i\n",
    "$$\n",
    "\n",
    "where $N$ denotes the number of pedestrians in grid cell $c$.\n",
    "\n",
    "**Gauss speed profiles**\n",
    "\n",
    "Calculates a speed profile based on Gaussian weights for an array of pedestrian locations and velocities. The speed, weighted at a grid cell $c$ considering its distance $\\delta = \\boldsymbol{r}_i - \\boldsymbol{c}$ from an agent, is determined as follows:\n",
    "    \n",
    "$$     \n",
    "        v_{\\text{gauss}} = \\frac{\\sum_{i=1}^{N}{\\big(w_i\\cdot v_i\\big)}}{\\sum_{i=1}^{N} w_i},\n",
    "$$\n",
    "with \n",
    "$w_i = \\frac{1} {\\sigma \\cdot \\sqrt{2\\pi}} \\exp\\big(-\\frac{\\delta^2}{2\\sigma^2}\\big)\\; \\text{and}\\; \\sigma = \\frac{FWHM}{2\\sqrt{2\\ln(2)}}.\n",
    "$"
   ]
  },
  {
   "cell_type": "code",
   "execution_count": null,
   "metadata": {},
   "outputs": [],
   "source": [
    "from pedpy import SpeedMethod, compute_speed_profile\n",
    "\n",
    "voronoi_speed_profile = compute_speed_profile(\n",
    "    data=resorted_profile_data,\n",
    "    walkable_area=walkable_area,\n",
    "    grid_intersections_area=grid_cell_intersection_area,\n",
    "    grid_size=grid_size,\n",
    "    speed_method=SpeedMethod.VORONOI,\n",
    ")\n",
    "\n",
    "arithmetic_speed_profile = compute_speed_profile(\n",
    "    data=resorted_profile_data,\n",
    "    walkable_area=walkable_area,\n",
    "    grid_intersections_area=grid_cell_intersection_area,\n",
    "    grid_size=grid_size,\n",
    "    speed_method=SpeedMethod.ARITHMETIC,\n",
    ")\n",
    "\n",
    "mean_speed_profile = compute_speed_profile(\n",
    "    data=profile_data,\n",
    "    walkable_area=walkable_area,\n",
    "    grid_size=grid_size,\n",
    "    speed_method=SpeedMethod.MEAN,\n",
    ")\n",
    "\n",
    "gauss_speed_profile = compute_speed_profile(\n",
    "    data=profile_data,\n",
    "    walkable_area=walkable_area,\n",
    "    grid_size=grid_size,\n",
    "    gaussian_width=0.5,\n",
    "    speed_method=SpeedMethod.GAUSSIAN,\n",
    ")"
   ]
  },
  {
   "cell_type": "code",
   "execution_count": null,
   "metadata": {
    "tags": [
     "hide-input"
    ]
   },
   "outputs": [],
   "source": [
    "import matplotlib.pyplot as plt\n",
    "\n",
    "from pedpy import plot_profiles\n",
    "\n",
    "fig, ((ax0, ax1), (ax2, ax3)) = plt.subplots(nrows=2, ncols=2)\n",
    "fig.suptitle(\"Speed profile\")\n",
    "cm = plot_profiles(\n",
    "    walkable_area=walkable_area,\n",
    "    profiles=voronoi_speed_profile,\n",
    "    axes=ax0,\n",
    "    label=\"v / m/s\",\n",
    "    vmin=0,\n",
    "    vmax=1.5,\n",
    "    title=\"Voronoi\",\n",
    ")\n",
    "cm = plot_profiles(\n",
    "    walkable_area=walkable_area,\n",
    "    profiles=arithmetic_speed_profile,\n",
    "    axes=ax1,\n",
    "    label=\"v / m/s\",\n",
    "    vmin=0,\n",
    "    vmax=1.5,\n",
    "    title=\"Arithmetic\",\n",
    ")\n",
    "cm = plot_profiles(\n",
    "    walkable_area=walkable_area,\n",
    "    profiles=gauss_speed_profile,\n",
    "    axes=ax2,\n",
    "    label=\"v / m/s\",\n",
    "    vmin=0,\n",
    "    vmax=1.5,\n",
    "    title=\"Gauss\",\n",
    ")\n",
    "cm = plot_profiles(\n",
    "    walkable_area=walkable_area,\n",
    "    profiles=mean_speed_profile,\n",
    "    axes=ax3,\n",
    "    label=\"v / m/s\",\n",
    "    vmin=0,\n",
    "    vmax=1.5,\n",
    "    title=\"Mean\",\n",
    ")\n",
    "plt.subplots_adjust(\n",
    "    left=None, bottom=None, right=None, top=None, wspace=0, hspace=0.6\n",
    ")\n",
    "plt.show()"
   ]
  },
  {
   "cell_type": "markdown",
   "metadata": {},
   "source": [
    "#### Density Profiles\n",
    "\n",
    "Currently, it is possible to compute either the Voronoi, classic or Gaussian density profiles.\n",
    "\n",
    "**Voronoi density profile**\n",
    "\n",
    "In each cell the Voronoi speed $v_{voronoi}$ is defined as\n",
    "\n",
    "$$\n",
    "    v_{voronoi}(t) = { \\int\\int v_{xy} dxdy \\over A(M)},\n",
    "$$ \n",
    "where $v_{xy} = v_i$ is the individual speed of each pedestrian, whose $V_i \\cap M$ and $A(M)$ the area the grid cell.\n",
    " \n",
    "\n",
    "**Classic density profile**\n",
    "\n",
    "In each cell the density $\\rho_{classic}$ is defined by \n",
    "\n",
    "$$  \n",
    "    \\rho_{classic} = {N \\over A(M)},\n",
    "$$\n",
    "where $N$ is the number of pedestrians inside the grid cell $M$ and the area of that grid cell ($A(M)$).\n",
    "\n",
    "\n",
    "**Gaussian density profile**\n",
    "\n",
    "In each cell the density $\\rho_{gaussian}$ is defined by \n",
    "    \n",
    "$$    \n",
    "    \\rho_{gaussian} = \\sum_{i=1}^{N}{\\delta (\\boldsymbol{r}_i - \\boldsymbol{c})},\n",
    "$$\n",
    "\n",
    "where $\\boldsymbol{r}_i$ is the position of a pedestrian and $\\boldsymbol{c}$ is the center of the grid cell. Finally $\\delta(x)$ is approximated by a Gaussian\n",
    "\n",
    "$$    \n",
    "    \\delta(x) = \\frac{1}{\\sqrt{\\pi}a}\\exp[-x^2/a^2]\n",
    "$$"
   ]
  },
  {
   "cell_type": "code",
   "execution_count": null,
   "metadata": {},
   "outputs": [],
   "source": [
    "from pedpy import DensityMethod, compute_density_profile\n",
    "\n",
    "# here it is important to use the resorted data, as it needs to be in the same ordering as \"grid_cell_intersection_area\"\n",
    "voronoi_density_profile = compute_density_profile(\n",
    "    data=resorted_profile_data,\n",
    "    walkable_area=walkable_area,\n",
    "    grid_intersections_area=grid_cell_intersection_area,\n",
    "    grid_size=grid_size,\n",
    "    density_method=DensityMethod.VORONOI,\n",
    ")\n",
    "\n",
    "# here the unsorted data can be used\n",
    "classic_density_profile = compute_density_profile(\n",
    "    data=profile_data,\n",
    "    walkable_area=walkable_area,\n",
    "    grid_size=grid_size,\n",
    "    density_method=DensityMethod.CLASSIC,\n",
    ")\n",
    "\n",
    "gaussian_density_profile = compute_density_profile(\n",
    "    data=profile_data,\n",
    "    walkable_area=walkable_area,\n",
    "    grid_size=grid_size,\n",
    "    density_method=DensityMethod.GAUSSIAN,\n",
    "    gaussian_width=0.5,\n",
    ")"
   ]
  },
  {
   "cell_type": "code",
   "execution_count": null,
   "metadata": {
    "tags": [
     "hide-input"
    ]
   },
   "outputs": [],
   "source": [
    "import matplotlib.pyplot as plt\n",
    "\n",
    "from pedpy import plot_profiles\n",
    "\n",
    "fig, (ax0, ax1, ax2) = plt.subplots(nrows=1, ncols=3, layout=\"constrained\")\n",
    "fig.set_size_inches(12, 5)\n",
    "fig.suptitle(\"Density profile\")\n",
    "cm = plot_profiles(\n",
    "    walkable_area=walkable_area,\n",
    "    profiles=voronoi_density_profile,\n",
    "    axes=ax0,\n",
    "    label=\"$\\\\rho$ / 1/$m^2$\",\n",
    "    vmin=0,\n",
    "    vmax=8,\n",
    "    title=\"Voronoi\",\n",
    ")\n",
    "cm = plot_profiles(\n",
    "    walkable_area=walkable_area,\n",
    "    profiles=classic_density_profile,\n",
    "    axes=ax1,\n",
    "    label=\"$\\\\rho$ / 1/$m^2$\",\n",
    "    vmin=0,\n",
    "    vmax=8,\n",
    "    title=\"Classic\",\n",
    ")\n",
    "cm = plot_profiles(\n",
    "    walkable_area=walkable_area,\n",
    "    profiles=gaussian_density_profile,\n",
    "    axes=ax2,\n",
    "    label=\"$\\\\rho$ / 1/$m^2$\",\n",
    "    vmin=0,\n",
    "    vmax=8,\n",
    "    title=\"Gaussian\",\n",
    ")\n",
    "\n",
    "plt.show()"
   ]
  },
  {
   "cell_type": "markdown",
   "metadata": {},
   "source": [
    "#### Density and Speed Profiles\n",
    "\n",
    "An other option is to compute both kinds of profile at the same time:"
   ]
  },
  {
   "cell_type": "code",
   "execution_count": null,
   "metadata": {
    "collapsed": false,
    "jupyter": {
     "outputs_hidden": false
    }
   },
   "outputs": [],
   "source": [
    "from pedpy import compute_profiles\n",
    "\n",
    "min_frame_profiles = 250  # We use here just an excerpt of the\n",
    "max_frame_profiles = 400  # trajectory data to reduce compute time\n",
    "grid_size = 0.4\n",
    "\n",
    "density_profiles, speed_profiles = compute_profiles(\n",
    "    data=pd.merge(\n",
    "        individual_cutoff[\n",
    "            individual_cutoff.frame.between(\n",
    "                min_frame_profiles, max_frame_profiles\n",
    "            )\n",
    "        ],\n",
    "        individual_speed[\n",
    "            individual_speed.frame.between(\n",
    "                min_frame_profiles, max_frame_profiles\n",
    "            )\n",
    "        ],\n",
    "        on=[ID_COL, FRAME_COL],\n",
    "    ),\n",
    "    walkable_area=walkable_area.polygon,\n",
    "    grid_size=grid_size,\n",
    "    speed_method=SpeedMethod.ARITHMETIC,\n",
    "    density_method=DensityMethod.VORONOI,\n",
    ")"
   ]
  },
  {
   "cell_type": "code",
   "execution_count": null,
   "metadata": {
    "collapsed": false,
    "jupyter": {
     "outputs_hidden": false
    },
    "tags": [
     "hide-input"
    ]
   },
   "outputs": [],
   "source": [
    "import matplotlib.pyplot as plt\n",
    "\n",
    "from pedpy import plot_profiles\n",
    "\n",
    "fig, (ax0, ax1) = plt.subplots(nrows=1, ncols=2)\n",
    "cm = plot_profiles(\n",
    "    walkable_area=walkable_area,\n",
    "    profiles=density_profiles,\n",
    "    axes=ax0,\n",
    "    label=\"$\\\\rho$ / 1/$m^2$\",\n",
    "    vmin=0,\n",
    "    vmax=12,\n",
    "    title=\"Density\",\n",
    ")\n",
    "cm = plot_profiles(\n",
    "    walkable_area=walkable_area,\n",
    "    profiles=speed_profiles,\n",
    "    axes=ax1,\n",
    "    label=\"v / m/s\",\n",
    "    vmin=0,\n",
    "    vmax=2,\n",
    "    title=\"Speed\",\n",
    ")\n",
    "fig.tight_layout(pad=2)\n",
    "plt.show()"
   ]
  },
  {
   "cell_type": "markdown",
   "metadata": {},
   "source": [
    "## Pedestrian Dynamics : Spatial Analysis \n",
    "This section corresponds to analysis method which can be used to characterise different crowds or group formations.\n",
    "These methods may include measurement of the time-to-collision, pair-distribution function and measurement of crowd polarization.\n"
   ]
  },
  {
   "cell_type": "markdown",
   "metadata": {},
   "source": [
    "### Pair-distribution function (PDF)\n",
    "\n",
    "This method is inspired from condensed matter description and used in the work of [Cordes et al. (2023)](https://doi.org/10.1093/pnasnexus/pgae120) following [Karamousas et al. (2014)](https://doi.org/10.1103/PhysRevLett.113.238701).\n",
    "The pair-distribution function (PDF): \n",
    "\n",
    "$$g(r)=P(r)/P_{Ni}(r)$$.\n",
    "\n",
    "\"Quantifies the probability that two interacting pedestrians are found a given distance r apart, renormalized by the probability $P_{Ni}$ of measuring this distance for pedestrians that do not interact.\"\n",
    "\n",
    "In this method, \"interacting pedestrians\" are defined as pedestrians that are present in the same spatial domain at the same time. One should also keep in mind that in its current implementation, the method does not take into account walls and corners, which should in theory block any \"interaction\" between pedestrians on opposite sides of the obstacles.\n",
    "\n",
    "The probability $P_{Ni}$ is approximated here by time randomising the original trajectory file. For this randomisation process, only the frame numbers of the trajectory file are shuffled. The created \"randomised trajectories\" contain random pedestrian positions, composed only of positions present in the original trajectory file. This method helps account for pedestrians' preferred space utilisation, which can be due to terrain features or social behaviours. One should note that the number of positions selected for each frame is also random during the creation of the randomised trajectory file. The random process should ensure a uniform distribution of positions for each frame. However, to smooth any noise that this method may induce, we recommend using a higher `randomisation_stacking` number (see details in the next section).\n",
    "\n",
    "The pair-distribution function of a given crowd recording can be computed using the following instructions:"
   ]
  },
  {
   "cell_type": "code",
   "execution_count": null,
   "metadata": {},
   "outputs": [],
   "source": [
    "from pedpy import compute_pair_distribution_function\n",
    "\n",
    "# Compute pair distribution function\n",
    "radius_bins, pair_distribution = compute_pair_distribution_function(\n",
    "    traj_data=traj, radius_bin_size=0.1, randomisation_stacking=1\n",
    ")"
   ]
  },
  {
   "cell_type": "code",
   "execution_count": null,
   "metadata": {
    "tags": [
     "hide-input"
    ]
   },
   "outputs": [],
   "source": [
    "import matplotlib.pyplot as plt\n",
    "\n",
    "fig, ax1 = plt.subplots(figsize=(5, 5))\n",
    "ax1.plot(radius_bins, pair_distribution)\n",
    "ax1.set_title(\"Pair Distribution Function\")\n",
    "ax1.set_xlabel(\"$r$\", fontsize=16)\n",
    "ax1.set_ylabel(\"$g(r)$\", fontsize=16)\n",
    "ax1.grid(True, alpha=0.3)\n",
    "plt.show()"
   ]
  },
  {
   "cell_type": "markdown",
   "metadata": {},
   "source": [
    "#### Parameters of the PDF\n",
    "\n",
    "The function `compute_pair_distribution_function` has two main parameters:\n",
    "\n",
    "- `radius_bin_size` is the size of the radius bins for which probability will be computed. On one hand a larger bin size results in smoother pdf but decreases the accuracy of the description, as more individuals can be detected in each bin. On the other hand, a smaller bin will increase the accuracy of the description but may lead to noisy or `Nan` values as each bin may not be populated (leading to invalid divisions). We suggest using a bin size value between 0.1 and 0.3 m as these values are close to order of magniture of a chest depth.\n",
    "- `randomisation_stacking` is the number of time the data stacked before being shuffled in order to compute the probability $P_{Ni}$ of measuring given pair-wise distances for pedestrians that do not interact. Stacking the data multiple times helps harmonize the random positions more effectively, ensuring that the PDF converges to results that are independent of the randomization method."
   ]
  },
  {
   "cell_type": "markdown",
   "metadata": {},
   "source": [
    "First we show the influence of varying `radius_bin_size` on the result:"
   ]
  },
  {
   "cell_type": "code",
   "execution_count": null,
   "metadata": {},
   "outputs": [],
   "source": [
    "from pedpy import compute_pair_distribution_function\n",
    "\n",
    "radius_bin_sizes = [0.05, 0.1, 0.25, 0.5]\n",
    "\n",
    "varying_radius_bin_sizes = [\n",
    "    (\n",
    "        i,\n",
    "        compute_pair_distribution_function(\n",
    "            traj_data=traj,\n",
    "            radius_bin_size=radius_bin_size,\n",
    "            randomisation_stacking=1,\n",
    "        ),\n",
    "    )\n",
    "    for i, radius_bin_size in enumerate(radius_bin_sizes)\n",
    "]"
   ]
  },
  {
   "cell_type": "markdown",
   "metadata": {},
   "source": [
    "And now how `randomisation_stacking` influences the result:"
   ]
  },
  {
   "cell_type": "code",
   "execution_count": null,
   "metadata": {},
   "outputs": [],
   "source": [
    "from time import time\n",
    "\n",
    "from pedpy import (\n",
    "    compute_pair_distribution_function,\n",
    ")\n",
    "\n",
    "randomisation_stackings = [1, 3, 5]\n",
    "\n",
    "varying_randomisation_stacking = []\n",
    "\n",
    "for i, randomisation_stacking in enumerate(randomisation_stackings):\n",
    "    begin_time = time()\n",
    "\n",
    "    pdf = compute_pair_distribution_function(\n",
    "        traj_data=traj,\n",
    "        radius_bin_size=0.15,\n",
    "        randomisation_stacking=randomisation_stacking,\n",
    "    )\n",
    "    end_time = time()\n",
    "\n",
    "    varying_randomisation_stacking.append((i, pdf, end_time - begin_time))"
   ]
  },
  {
   "cell_type": "markdown",
   "metadata": {},
   "source": [
    "These variations generate the following result:"
   ]
  },
  {
   "cell_type": "code",
   "execution_count": null,
   "metadata": {
    "tags": [
     "hide-input"
    ]
   },
   "outputs": [],
   "source": [
    "import matplotlib.pyplot as plt\n",
    "import numpy as np\n",
    "from matplotlib.cm import twilight\n",
    "\n",
    "cmap = twilight\n",
    "\n",
    "fig, (ax0, ax1) = plt.subplots(1, 2, figsize=(10, 5))\n",
    "ax0.set_title(\"Effect of `radius_bin_size`\")\n",
    "\n",
    "for i, pdf in varying_radius_bin_sizes:\n",
    "    radius_bins, pair_distribution = pdf\n",
    "    ax0.plot(\n",
    "        radius_bins,\n",
    "        pair_distribution,\n",
    "        color=twilight(i / len(varying_radius_bin_sizes)),\n",
    "        label=\"$r_{bin}=$\" + str(radius_bin_sizes[i]),\n",
    "    )\n",
    "\n",
    "ax0.set_ylim((0, 1.3))\n",
    "ax0.set_xlabel(\"$r$\", fontsize=16)\n",
    "ax0.set_ylabel(\"$g(r)$\", fontsize=16)\n",
    "ax0.grid(True, alpha=0.3)\n",
    "ax0.legend(title=\"Bin sizes\")\n",
    "\n",
    "ax1.set_title(\"Effect of 'randomisation_stacking'\")\n",
    "for i, pdf, time in varying_randomisation_stacking:\n",
    "    radius_bins, pair_distribution = pdf\n",
    "    ax1.plot(\n",
    "        radius_bins,\n",
    "        pair_distribution,\n",
    "        color=cmap(i / len(varying_randomisation_stacking)),\n",
    "        label=str(randomisation_stackings[i])\n",
    "        + \" times: \"\n",
    "        + str(np.round(time, 2))\n",
    "        + \"s\",\n",
    "    )\n",
    "ax1.set_ylim((0, 1.3))\n",
    "ax1.set_ylabel(\"$g(r)$\", fontsize=16)\n",
    "ax1.set_xlabel(\"$r$\", fontsize=16)\n",
    "ax1.grid(True, alpha=0.3)\n",
    "\n",
    "fig.tight_layout()\n",
    "ax1.legend(title=\"Nb of stacks: Execution time\")\n",
    "plt.show()"
   ]
  },
  {
   "cell_type": "markdown",
   "metadata": {
    "collapsed": false,
    "jupyter": {
     "outputs_hidden": false
    }
   },
   "source": [
    "## Preprocess the data\n",
    "\n",
    "Until now, we used complete trajectories, but sometimes not all the data is relevant for the analysis. \n",
    "If the data comes from larger simulation or experiments you may be only interested in data close to your region of interest or data in a specific time range.\n",
    "As *PedPy* builds up on *Pandas* as data container, the filtering methods from *Pandas* can also be used here.\n",
    "More information on filtering and merging with *Pandas* can be found here: [filtering](https://pandas.pydata.org/pandas-docs/version/2.0/user_guide/indexing.html) & [merging](https://pandas.pydata.org/pandas-docs/version/2.0/user_guide/merging.html)."
   ]
  },
  {
   "cell_type": "markdown",
   "metadata": {},
   "source": [
    "### Geometric filtering\n",
    "\n",
    "First, we want to filter the data by geometrical principles, therefor we combine the capabilities of *Pandas* and *Shapely*. "
   ]
  },
  {
   "cell_type": "markdown",
   "metadata": {},
   "source": [
    "#### Data inside Polygon\n",
    "\n",
    "In the first case, we are only interested in {class}`trajectory data<trajectory_data.TrajectoryData>` inside the known {class}`measurement area <geometry.MeasurementArea>`. "
   ]
  },
  {
   "cell_type": "code",
   "execution_count": null,
   "metadata": {
    "collapsed": false,
    "jupyter": {
     "outputs_hidden": false
    }
   },
   "outputs": [],
   "source": [
    "import shapely\n",
    "\n",
    "bottleneck = shapely.Polygon([(0.25, 0), (0.25, -1), (-0.25, -1), (-0.25, 0)])\n",
    "leaving_area = shapely.Polygon([(-3, -1), (-3, -2), (3, -2), (3, -1)])"
   ]
  },
  {
   "cell_type": "code",
   "execution_count": null,
   "metadata": {},
   "outputs": [],
   "source": [
    "data_inside_ma = traj.data[shapely.within(traj.data.point, bottleneck)]"
   ]
  },
  {
   "cell_type": "code",
   "execution_count": null,
   "metadata": {
    "tags": [
     "hide-input"
    ]
   },
   "outputs": [],
   "source": [
    "import matplotlib.pyplot as plt\n",
    "\n",
    "from pedpy import plot_measurement_setup\n",
    "\n",
    "ax = plot_measurement_setup(\n",
    "    traj=TrajectoryData(data_inside_ma, frame_rate=traj.frame_rate),\n",
    "    walkable_area=walkable_area,\n",
    "    measurement_areas=[MeasurementArea(bottleneck)],\n",
    "    traj_alpha=0.7,\n",
    "    traj_width=0.4,\n",
    "    ml_width=1,\n",
    "    ma_alpha=0.1,\n",
    "    ma_line_width=1,\n",
    ")\n",
    "ax.set_xlim([-0.75, 0.75])\n",
    "ax.set_ylim([-1.5, 0.5])\n",
    "ax.set_aspect(\"equal\")\n",
    "plt.show()"
   ]
  },
  {
   "cell_type": "markdown",
   "metadata": {},
   "source": [
    "#### Data outside Polygon\n",
    "\n",
    "Secondly, we want to filter the data, such that the result contains only data which is outside a given area. \n",
    "In our case we want to remove all data behind the bottleneck, here called leaving area:"
   ]
  },
  {
   "cell_type": "code",
   "execution_count": null,
   "metadata": {},
   "outputs": [],
   "source": [
    "data_outside_leaving_area = traj.data[\n",
    "    ~shapely.within(traj.data.point, leaving_area)\n",
    "]"
   ]
  },
  {
   "cell_type": "code",
   "execution_count": null,
   "metadata": {
    "tags": [
     "hide-input"
    ]
   },
   "outputs": [],
   "source": [
    "import matplotlib.pyplot as plt\n",
    "\n",
    "from pedpy import plot_measurement_setup\n",
    "\n",
    "ax = plot_measurement_setup(\n",
    "    traj=TrajectoryData(data_outside_leaving_area, frame_rate=traj.frame_rate),\n",
    "    walkable_area=walkable_area,\n",
    "    measurement_areas=[MeasurementArea(leaving_area)],\n",
    "    traj_alpha=0.7,\n",
    "    traj_width=0.4,\n",
    "    ml_width=1,\n",
    "    ma_alpha=0.1,\n",
    "    ma_line_width=1,\n",
    ").set_aspect(\"equal\")\n",
    "\n",
    "plt.show()"
   ]
  },
  {
   "cell_type": "markdown",
   "metadata": {},
   "source": [
    "#### Data close to line\n",
    "\n",
    "It is not only possible to check whether a point is within a given polygon, it is also possible to check if the distance to a given geometrical object is below a given threshold.\n",
    "Here we want all the data that is within 1m of the {class}`measurement line <geometry.MeasurementLine>` at the entrance of the bottleneck: "
   ]
  },
  {
   "cell_type": "code",
   "execution_count": null,
   "metadata": {},
   "outputs": [],
   "source": [
    "data_close_ma = traj.data[\n",
    "    shapely.dwithin(traj.data.point, measurement_line.line, 1)\n",
    "]"
   ]
  },
  {
   "cell_type": "code",
   "execution_count": null,
   "metadata": {
    "tags": [
     "hide-input"
    ]
   },
   "outputs": [],
   "source": [
    "import matplotlib.pyplot as plt\n",
    "\n",
    "from pedpy import plot_measurement_setup\n",
    "\n",
    "ax = plot_measurement_setup(\n",
    "    traj=TrajectoryData(data_close_ma, frame_rate=traj.frame_rate),\n",
    "    walkable_area=walkable_area,\n",
    "    measurement_lines=[measurement_line],\n",
    "    traj_alpha=0.7,\n",
    "    traj_width=0.4,\n",
    "    ml_width=1,\n",
    "    ma_alpha=0.1,\n",
    "    ma_line_width=1,\n",
    ")\n",
    "ax.set_xlim([-1.5, 1.5])\n",
    "ax.set_ylim([-2.5, 1.5])\n",
    "ax.set_aspect(\"equal\")\n",
    "plt.show()"
   ]
  },
  {
   "cell_type": "markdown",
   "metadata": {},
   "source": [
    "### Time based filtering\n",
    "\n",
    "It is not only possible to filter the data by geometrical means, but also depending on time information.\n",
    "In experiments, you might only be interested in steady state data, this can be also be achieved by slicing the data:"
   ]
  },
  {
   "cell_type": "code",
   "execution_count": null,
   "metadata": {},
   "outputs": [],
   "source": [
    "traj_data_frame_range = traj[300:600]"
   ]
  },
  {
   "cell_type": "code",
   "execution_count": null,
   "metadata": {
    "tags": [
     "hide-input"
    ]
   },
   "outputs": [],
   "source": [
    "import matplotlib.pyplot as plt\n",
    "\n",
    "from pedpy import plot_measurement_setup\n",
    "\n",
    "plot_measurement_setup(\n",
    "    traj=traj_data_frame_range,\n",
    "    walkable_area=walkable_area,\n",
    "    traj_alpha=0.7,\n",
    "    traj_width=0.4,\n",
    ").set_aspect(\"equal\")\n",
    "\n",
    "plt.show()"
   ]
  },
  {
   "cell_type": "markdown",
   "metadata": {},
   "source": [
    "Alternatively, you could also utilise the Pandas filtering methods:"
   ]
  },
  {
   "cell_type": "code",
   "execution_count": null,
   "metadata": {},
   "outputs": [],
   "source": [
    "data_frame_range = traj.data[\n",
    "    traj.data.frame.between(300, 600, inclusive=\"both\")\n",
    "]"
   ]
  },
  {
   "cell_type": "code",
   "execution_count": null,
   "metadata": {
    "tags": [
     "hide-input"
    ]
   },
   "outputs": [],
   "source": [
    "import matplotlib.pyplot as plt\n",
    "\n",
    "from pedpy import plot_measurement_setup\n",
    "\n",
    "plot_measurement_setup(\n",
    "    traj=TrajectoryData(data_frame_range, frame_rate=traj.frame_rate),\n",
    "    walkable_area=walkable_area,\n",
    "    traj_alpha=0.7,\n",
    "    traj_width=0.4,\n",
    ").set_aspect(\"equal\")\n",
    "\n",
    "plt.show()"
   ]
  },
  {
   "cell_type": "markdown",
   "metadata": {
    "collapsed": false,
    "jupyter": {
     "outputs_hidden": false
    }
   },
   "source": [
    "### ID based filtering\n",
    "\n",
    "It is also possible to filter the data in a way that only specific pedestrians are contained:"
   ]
  },
  {
   "cell_type": "code",
   "execution_count": null,
   "metadata": {
    "collapsed": false,
    "jupyter": {
     "outputs_hidden": false
    }
   },
   "outputs": [],
   "source": [
    "data_id = traj.data[traj.data.id == 20]"
   ]
  },
  {
   "cell_type": "code",
   "execution_count": null,
   "metadata": {
    "collapsed": false,
    "jupyter": {
     "outputs_hidden": false
    },
    "tags": [
     "hide-input"
    ]
   },
   "outputs": [],
   "source": [
    "import matplotlib.pyplot as plt\n",
    "\n",
    "from pedpy import plot_measurement_setup\n",
    "\n",
    "plot_measurement_setup(\n",
    "    traj=TrajectoryData(data_id, frame_rate=traj.frame_rate),\n",
    "    walkable_area=walkable_area,\n",
    "    traj_alpha=0.7,\n",
    "    traj_width=0.4,\n",
    ").set_aspect(\"equal\")\n",
    "plt.show()"
   ]
  },
  {
   "cell_type": "markdown",
   "metadata": {
    "collapsed": false,
    "jupyter": {
     "outputs_hidden": false
    }
   },
   "source": [
    "It is also possible to filter for multiple ids:"
   ]
  },
  {
   "cell_type": "code",
   "execution_count": null,
   "metadata": {
    "collapsed": false,
    "jupyter": {
     "outputs_hidden": false
    }
   },
   "outputs": [],
   "source": [
    "ids = [10, 20, 30, 40]\n",
    "data_id = traj.data[traj.data.id.isin(ids)]"
   ]
  },
  {
   "cell_type": "code",
   "execution_count": null,
   "metadata": {
    "collapsed": false,
    "jupyter": {
     "outputs_hidden": false
    },
    "tags": [
     "hide-input"
    ]
   },
   "outputs": [],
   "source": [
    "import matplotlib.pyplot as plt\n",
    "\n",
    "from pedpy import plot_measurement_setup\n",
    "\n",
    "plot_measurement_setup(\n",
    "    traj=TrajectoryData(data_id, frame_rate=traj.frame_rate),\n",
    "    walkable_area=walkable_area,\n",
    "    traj_alpha=0.7,\n",
    "    traj_width=0.4,\n",
    ").set_aspect(\"equal\")\n",
    "\n",
    "plt.show()"
   ]
  },
  {
   "cell_type": "markdown",
   "metadata": {
    "collapsed": false,
    "jupyter": {
     "outputs_hidden": false
    }
   },
   "source": [
    "## What to do with the results?\n",
    "\n",
    "Now we have completed our analysis, what can be done to \n",
    "\n",
    "- access specific columns\n",
    "- combine for further analysis\n",
    "- save results"
   ]
  },
  {
   "cell_type": "markdown",
   "metadata": {},
   "source": [
    "### Access specific columns\n",
    "\n",
    "In order to access a specific column of the computed results or the {class}`trajectory data<trajectory_data.TrajectoryData>` *PedPy* provides all the column names for access.\n",
    "It is highly encouraged to use these identifiers instead of using the column names directly, as the identifier would be updated, if they change. \n",
    "A list of all identifiers can be found in the [API reference](api_column_identifier)."
   ]
  },
  {
   "cell_type": "code",
   "execution_count": null,
   "metadata": {},
   "outputs": [],
   "source": [
    "from pedpy import FRAME_COL, ID_COL, POINT_COL\n",
    "\n",
    "# Access with column identifier\n",
    "traj.data[[ID_COL, FRAME_COL, POINT_COL]]"
   ]
  },
  {
   "cell_type": "code",
   "execution_count": null,
   "metadata": {},
   "outputs": [],
   "source": [
    "# Access with column names\n",
    "traj.data[[\"id\", \"frame\", \"point\"]]"
   ]
  },
  {
   "cell_type": "markdown",
   "metadata": {
    "collapsed": false,
    "jupyter": {
     "outputs_hidden": false
    }
   },
   "source": [
    "### Combine multiple DataFrames\n",
    "\n",
    "From the analysis we have one {class}`~pandas.DataFrame` containing the {class}`trajectory data<trajectory_data.TrajectoryData>`:"
   ]
  },
  {
   "cell_type": "code",
   "execution_count": null,
   "metadata": {
    "collapsed": false,
    "jupyter": {
     "outputs_hidden": false
    }
   },
   "outputs": [],
   "source": [
    "traj.data"
   ]
  },
  {
   "cell_type": "markdown",
   "metadata": {
    "collapsed": false,
    "jupyter": {
     "outputs_hidden": false
    }
   },
   "source": [
    "and one containing the individual Voronoi data:"
   ]
  },
  {
   "cell_type": "code",
   "execution_count": null,
   "metadata": {
    "collapsed": false,
    "jupyter": {
     "outputs_hidden": false
    }
   },
   "outputs": [],
   "source": [
    "individual"
   ]
  },
  {
   "cell_type": "markdown",
   "metadata": {
    "collapsed": false,
    "jupyter": {
     "outputs_hidden": false
    }
   },
   "source": [
    "As both have the columns 'id' and 'frame' in common, these can be used to merge the dataframes.\n",
    "See {func}`pandas.merge` and {meth}`pandas.DataFrame.merge` for more information on how {class}`DataFrames <pandas.DataFrame>` can be merged."
   ]
  },
  {
   "cell_type": "code",
   "execution_count": null,
   "metadata": {
    "collapsed": false,
    "jupyter": {
     "outputs_hidden": false
    }
   },
   "outputs": [],
   "source": [
    "data_with_voronoi_cells = traj.data.merge(intersecting, on=[ID_COL, FRAME_COL])\n",
    "data_with_voronoi_cells"
   ]
  },
  {
   "cell_type": "code",
   "execution_count": null,
   "metadata": {
    "collapsed": false,
    "jupyter": {
     "outputs_hidden": false
    }
   },
   "outputs": [],
   "source": [
    "from pedpy import SPEED_COL\n",
    "\n",
    "data_with_voronoi_cells_speed = data_with_voronoi_cells.merge(\n",
    "    individual_speed[[ID_COL, FRAME_COL, SPEED_COL]], on=[ID_COL, FRAME_COL]\n",
    ")\n",
    "data_with_voronoi_cells_speed"
   ]
  },
  {
   "cell_type": "markdown",
   "metadata": {
    "collapsed": false,
    "jupyter": {
     "outputs_hidden": false
    }
   },
   "source": [
    "### Save in files\n",
    "\n",
    "For preserving the results on the disk, the results need to be saved on the disk.\n",
    "This can be done with the build-in functions from *Pandas*."
   ]
  },
  {
   "cell_type": "markdown",
   "metadata": {
    "collapsed": false,
    "jupyter": {
     "outputs_hidden": false
    }
   },
   "source": [
    "#### Create directories to store the results\n",
    "\n",
    "First we create a directory, where we want to save the results.\n",
    "This step is optional!"
   ]
  },
  {
   "cell_type": "code",
   "execution_count": null,
   "metadata": {
    "collapsed": false,
    "jupyter": {
     "outputs_hidden": false
    }
   },
   "outputs": [],
   "source": [
    "pathlib.Path(\"results_introduction/profiles/speed\").mkdir(\n",
    "    parents=True, exist_ok=True\n",
    ")\n",
    "pathlib.Path(\"results_introduction/profiles/density\").mkdir(\n",
    "    parents=True, exist_ok=True\n",
    ")\n",
    "\n",
    "results_directory = pathlib.Path(\"results_introduction\")"
   ]
  },
  {
   "cell_type": "markdown",
   "metadata": {
    "collapsed": false,
    "jupyter": {
     "outputs_hidden": false
    }
   },
   "source": [
    "#### Save Pandas DataFrame (result from everything but profiles) as csv\n",
    "\n",
    "Now, a {class}`~pandas.DataFrame` can be saved as `csv` with:"
   ]
  },
  {
   "cell_type": "code",
   "execution_count": null,
   "metadata": {
    "collapsed": false,
    "jupyter": {
     "outputs_hidden": false
    }
   },
   "outputs": [],
   "source": [
    "import csv\n",
    "\n",
    "from pedpy import (\n",
    "    DENSITY_COL,\n",
    "    INTERSECTION_COL,\n",
    "    POLYGON_COL,\n",
    "    X_COL,\n",
    "    Y_COL,\n",
    ")\n",
    "\n",
    "with open(\n",
    "    results_directory / \"individual_result.csv\", \"w\"\n",
    ") as individual_output_file:\n",
    "    individual_output_file.write(f\"#framerate:\t{traj.frame_rate}\\n\\n\")\n",
    "    data_with_voronoi_cells_speed[\n",
    "        [\n",
    "            ID_COL,\n",
    "            FRAME_COL,\n",
    "            X_COL,\n",
    "            Y_COL,\n",
    "            DENSITY_COL,\n",
    "            SPEED_COL,\n",
    "            POLYGON_COL,\n",
    "            INTERSECTION_COL,\n",
    "        ]\n",
    "    ].to_csv(\n",
    "        individual_output_file,\n",
    "        mode=\"a\",\n",
    "        header=True,\n",
    "        sep=\"\\t\",\n",
    "        index_label=False,\n",
    "        index=False,\n",
    "        quoting=csv.QUOTE_NONNUMERIC,\n",
    "    )"
   ]
  },
  {
   "cell_type": "markdown",
   "metadata": {
    "collapsed": false,
    "jupyter": {
     "outputs_hidden": false
    }
   },
   "source": [
    "#### Save numpy arrays (result from profiles) as txt\n",
    "\n",
    "The profiles are returned as Numpy arrays, which also provide a build-in save function, which allows to save the arrays as txt format:"
   ]
  },
  {
   "cell_type": "code",
   "execution_count": null,
   "metadata": {
    "collapsed": false,
    "jupyter": {
     "outputs_hidden": false
    }
   },
   "outputs": [],
   "source": [
    "results_directory_density = results_directory / \"profiles/density\"\n",
    "results_directory_speed = results_directory / \"profiles/speed\"\n",
    "\n",
    "for i in range(len(range(min_frame_profiles, min_frame_profiles + 10))):\n",
    "    frame = min_frame_profiles + i\n",
    "    np.savetxt(\n",
    "        results_directory_density / f\"density_frame_{frame:05d}.txt\",\n",
    "        density_profiles[i],\n",
    "    )\n",
    "    np.savetxt(\n",
    "        results_directory_speed / f\"speed_frame_{frame:05d}.txt\",\n",
    "        speed_profiles[i],\n",
    "    )"
   ]
  }
 ],
 "metadata": {
  "kernelspec": {
   "display_name": "Python 3 (ipykernel)",
   "language": "python",
   "name": "python3"
  },
  "language_info": {
   "codemirror_mode": {
    "name": "ipython",
    "version": 3
   },
   "file_extension": ".py",
   "mimetype": "text/x-python",
   "name": "python",
   "nbconvert_exporter": "python",
   "pygments_lexer": "ipython3",
   "version": "3.12.4"
  }
 },
 "nbformat": 4,
 "nbformat_minor": 4
}<|MERGE_RESOLUTION|>--- conflicted
+++ resolved
@@ -2560,72 +2560,13 @@
     }
    },
    "source": [
-<<<<<<< HEAD
-    "#### Line flow\n",
-    "\n",
-    "The line flow is derived from the line speed and line density. It can is used to determine the flow at a measurement line $l$. The values of individuals are weighted based on the proportion of the total length of the line $w$ to the length of the intersection between the line and the Voronoi cell $w_i(t)$.\n",
-    "The flow at the line is defined as:\n",
-    "\n",
-    "$$\n",
-    "j_{line}(t) = \\sum_{{i | V_i(t) \\in l}} v_i(t) * n_l * \\frac{1}{V_i(t)}* \\frac{w_i(t)}{w}\n",
-    "$$\n",
-    "\n",
-    "The line flow only includes the speed orthogonal to the line. Therefore, the speed of the pedestrians $v_i(t)$ is multiplied by the normal vector of the measuring line $n_l$.\n",
-    "\n",
-    "The line flow can also be used when pedestrians are approaching the line from both sides.In this case it is possible to analyze the data of both \"species\". In this example there will be only one species as the line is only approached from one side. If you are interested in further details or want to work with the line flow we recommend to check out [this](CECM) Notebook."
-   ]
-  },
-  {
-   "cell_type": "code",
-   "execution_count": null,
-   "metadata": {
-    "collapsed": false
-   },
-   "outputs": [],
-   "source": [
-    "from pedpy import compute_line_flow\n",
-    "\n",
-    "line_flow = compute_line_flow(\n",
-    "    individual_voronoi_polygons=individual_cutoff,\n",
-    "    species=species,\n",
-    "    measurement_line=measurement_line,\n",
-    "    individual_speed=individual_speed_single_sided,\n",
-    ")"
-   ]
-  },
-  {
-   "cell_type": "code",
-   "execution_count": null,
-   "metadata": {
-    "collapsed": false,
-    "tags": [
-     "hide-input"
-    ]
-   },
-   "outputs": [],
-   "source": [
-    "from pedpy.column_identifier import FLOW_COL\n",
-    "\n",
-    "plt.plot(line_flow[FRAME_COL], line_flow[FLOW_COL])\n",
-    "plt.title(\"flow on line\")\n",
-    "plt.xlabel(\"frame\")\n",
-    "plt.ylabel(\"$J$\")\n",
-    "plt.show()"
-=======
     "### Acceleration\n",
     "\n"
->>>>>>> 4ba954db
-   ]
-  },
-  {
-   "cell_type": "markdown",
-   "metadata": {
-<<<<<<< HEAD
-    "collapsed": false
-   },
-   "source": [
-    "### Neighborhood\n",
-=======
+   ]
+  },
+  {
+   "cell_type": "markdown",
+   "metadata": {
     "collapsed": false,
     "jupyter": {
      "outputs_hidden": false
@@ -2633,7 +2574,6 @@
    },
    "source": [
     "#### Individual acceleration\n",
->>>>>>> 4ba954db
     "\n",
     "Compute the individual acceleration for each pedestrian.\n",
     "\n",
@@ -3161,6 +3101,64 @@
     "jupyter": {
      "outputs_hidden": false
     }
+   },
+   "source": [
+    "#### Line flow\n",
+    "\n",
+    "The line flow is derived from the line speed and line density. It can is used to determine the flow at a measurement line $l$. The values of individuals are weighted based on the proportion of the total length of the line $w$ to the length of the intersection between the line and the Voronoi cell $w_i(t)$.\n",
+    "The flow at the line is defined as:\n",
+    "\n",
+    "$$\n",
+    "j_{line}(t) = \\sum_{{i | V_i(t) \\in l}} v_i(t) * n_l * \\frac{1}{V_i(t)}* \\frac{w_i(t)}{w}\n",
+    "$$\n",
+    "\n",
+    "The line flow only includes the speed orthogonal to the line. Therefore, the speed of the pedestrians $v_i(t)$ is multiplied by the normal vector of the measuring line $n_l$.\n",
+    "\n",
+    "The line flow can also be used when pedestrians are approaching the line from both sides.In this case it is possible to analyze the data of both \"species\". In this example there will be only one species as the line is only approached from one side. If you are interested in further details or want to work with the line flow we recommend to check out [this](CECM) Notebook."
+   ]
+  },
+  {
+   "cell_type": "code",
+   "execution_count": null,
+   "metadata": {
+    "collapsed": false
+   },
+   "outputs": [],
+   "source": [
+    "from pedpy import compute_line_flow\n",
+    "\n",
+    "line_flow = compute_line_flow(\n",
+    "    individual_voronoi_polygons=individual_cutoff,\n",
+    "    species=species,\n",
+    "    measurement_line=measurement_line,\n",
+    "    individual_speed=individual_speed_single_sided,\n",
+    ")"
+   ]
+  },
+  {
+   "cell_type": "code",
+   "execution_count": null,
+   "metadata": {
+    "collapsed": false,
+    "tags": [
+     "hide-input"
+    ]
+   },
+   "outputs": [],
+   "source": [
+    "from pedpy.column_identifier import FLOW_COL\n",
+    "\n",
+    "plt.plot(line_flow[FRAME_COL], line_flow[FLOW_COL])\n",
+    "plt.title(\"flow on line\")\n",
+    "plt.xlabel(\"frame\")\n",
+    "plt.ylabel(\"$J$\")\n",
+    "plt.show()"
+   ]
+  },
+  {
+   "cell_type": "markdown",
+   "metadata": {
+    "collapsed": false
    },
    "source": [
     "### Neighborhood\n",
