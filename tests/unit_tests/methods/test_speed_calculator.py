import numpy as np
import pandas as pd
import pytest
<<<<<<< HEAD
from shapely import Polygon
=======
import shapely
from tests.utils.utils import get_trajectory
>>>>>>> 4ba954db

from pedpy.column_identifier import *
from pedpy.data.geometry import MeasurementArea, MeasurementLine, WalkableArea
from pedpy.data.trajectory_data import TrajectoryData
from pedpy.methods.method_utils import (
    Cutoff,
    SpeedCalculation,
    compute_individual_voronoi_polygons,
    compute_intersecting_polygons,
)
from pedpy.methods.speed_calculator import (
    SpeedError,
    compute_individual_speed,
    compute_line_speed,
    compute_mean_speed_per_frame,
    compute_species,
    compute_voronoi_speed,
)


def test_mean_speed_needs_same_length_speed_and_polygon_data():
    traj_data = TrajectoryData(
        data=get_trajectory(
            shape=[5, 5],
            number_frames=100,
            start_position=np.array([-1, -1]),
            movement_direction=np.array([0, 0.1]),
            ped_distance=1.0,
        ),
        frame_rate=25.0,
    )

    walkable_area = WalkableArea(
        [(-100, -100), (100, -100), (100, 100), (-100, 100)]
    )
    measurement_area = MeasurementArea([(0, 0), (0.5, 0), (0.5, 0.5), (0, 0.5)])

    speed = compute_individual_speed(
        traj_data=traj_data,
        frame_step=5,
        speed_calculation=SpeedCalculation.BORDER_EXCLUDE,
    )

    assert len(speed.index) != len(traj_data.data.index)
    with pytest.raises(SpeedError, match=".*mean speed.*"):
        compute_mean_speed_per_frame(
            traj_data=traj_data,
            individual_speed=speed,
            measurement_area=measurement_area,
        )


def test_voronoi_speed_needs_same_length_speed_and_polygon_data():
    traj_data = TrajectoryData(
        data=get_trajectory(
            shape=[5, 5],
            number_frames=100,
            start_position=np.array([-1, -1]),
            movement_direction=np.array([0, 0.1]),
            ped_distance=1.0,
        ),
        frame_rate=25.0,
    )

    walkable_area = WalkableArea(
        [(-100, -100), (100, -100), (100, 100), (-100, 100)]
    )
    measurement_area = MeasurementArea([(0, 0), (0.5, 0), (0.5, 0.5), (0, 0.5)])

    speed = compute_individual_speed(
        traj_data=traj_data,
        frame_step=5,
        speed_calculation=SpeedCalculation.BORDER_EXCLUDE,
    )

    polygons = compute_individual_voronoi_polygons(
        traj_data=traj_data,
        walkable_area=walkable_area,
    )
    intersection = compute_intersecting_polygons(
        individual_voronoi_data=polygons, measurement_area=measurement_area
    )

    assert len(speed.index) != len(intersection.index)
    with pytest.raises(SpeedError, match=".*Voronoi speed.*"):
        compute_voronoi_speed(
            traj_data=traj_data,
            individual_speed=speed,
            individual_voronoi_intersection=intersection,
            measurement_area=measurement_area,
        )


@pytest.fixture
def example_data():
    species = pd.DataFrame(
        {ID_COL: [1, 2, 3, 4], SPECIES_COL: [1, -1, np.nan, 1]}
    )
    speed = pd.DataFrame(
        {
            ID_COL: [1, 2, 3, 4],
            FRAME_COL: [3, 3, 3, 3],
            SPEED_COL: [0, 0, 0, 0],
            V_X_COL: [1, -1, 5, -5],
            V_Y_COL: [1, -1, 5, -5],
        }
    )
    line = MeasurementLine([(2, 0), (0, 2)])
    matching_poly1 = Polygon([(0, 0), (2, 2), (1, 3), (-1, 1)])
    matching_poly2 = Polygon([(1, -1), (3, 1), (2, 2), (0, 0)])
    non_matching_poly = Polygon()
    voronoi = pd.DataFrame(
        {
            ID_COL: [1, 2, 3, 4],
            FRAME_COL: [3, 3, 3, 3],
            POLYGON_COL: [
                matching_poly1,
                matching_poly2,
                non_matching_poly,
                non_matching_poly,
            ],
            DENSITY_COL: [3, 3, 3, 3],
        }
    )
    return species, speed, voronoi, line


def test_compute_line_speed(example_data):
    species, speed, voronoi, line = example_data

    speed_on_line = compute_line_speed(
        individual_speed=speed,
        species=species,
        individual_voronoi_polygons=voronoi,
        measurement_line=line,
    )

    n = line.normal_vector()
    assert speed_on_line.shape[0] == 1
    assert speed_on_line[SPEED_SP1_COL].values[0] == pytest.approx(
        (n[0] * 1 + n[1] * 1) * 0.5
    )
    assert speed_on_line[SPEED_SP2_COL].values[0] == pytest.approx(
        (n[0] * -1 + n[1] * -1) * 0.5 * -1
    )

    assert speed_on_line[SPEED_COL].values[0] == pytest.approx(
        ((n[0] * 1 + n[1] * 1) * 0.5) + (n[0] * -1 + n[1] * -1) * 0.5 * -1
    )


@pytest.fixture
def bidirectional_setup(
    bidirectional_traj,
    bidirectional_walkable_area,
    bidirectional_measurement_line,
):
    return (
        bidirectional_traj,
        bidirectional_walkable_area,
        bidirectional_measurement_line,
    )


@pytest.fixture
def bidirectional_traj():
    traj_up = get_trajectory(
        shape=[5, 5],
        number_frames=200,
        start_position=np.array([0, 0]),
        movement_direction=np.array([0, 0.2]),
        ped_distance=2.0,
    )
    traj_down = get_trajectory(
        shape=[5, 5],
        number_frames=200,
        start_position=np.array([1, 40]),
        movement_direction=np.array([0, -0.2]),
        ped_distance=2.0,
    )
    traj_down[ID_COL] += 25
    return TrajectoryData(
        data=pd.concat([traj_up, traj_down], ignore_index=True), frame_rate=10.0
    )


@pytest.fixture
def bidirectional_measurement_line():
    return MeasurementLine([(-0.5, 25), (10.5, 25)])


@pytest.fixture
def bidirectional_walkable_area():
    return WalkableArea(
        [(-0.5, -0.5), (10.5, -0.5), (10.5, 50.5), (-0.5, 50.5)]
    )


def test_compute_species_correct_with_cutoff(bidirectional_setup):
    traj, walkable_area, measurement_line = bidirectional_setup

    min_idx = traj.data.groupby(ID_COL)[FRAME_COL].idxmin()
    expected_species = traj.data.loc[min_idx, [ID_COL]]
    expected_species[SPECIES_COL] = np.where(
        expected_species[ID_COL] < 25, -1, 1
    )

    individual_cutoff = compute_individual_voronoi_polygons(
        traj_data=traj,
        walkable_area=walkable_area,
        cut_off=Cutoff(radius=0.8, quad_segments=3),
    )
    actual_species = compute_species(
        individual_voronoi_polygons=individual_cutoff,
        measurement_line=measurement_line,
        frame_step=10,
        trajectory_data=traj,
    )

    suffixes = ("_expected", "_species")
    non_matching = expected_species.merge(
        actual_species, on="id", suffixes=suffixes
    )
    columnnames = (SPECIES_COL + suffixes[0], SPECIES_COL + suffixes[1])
    non_matching = non_matching[
        non_matching[columnnames[0]] != non_matching[columnnames[1]]
    ]
    assert non_matching.shape[0] == 0


def test_compute_species_correct_without_cutoff(bidirectional_setup):
    traj, walkable_area, measurement_line = bidirectional_setup

    min_idx = traj.data.groupby(ID_COL)[FRAME_COL].idxmin()
    expected_species = traj.data.loc[min_idx, [ID_COL]]
    expected_species[SPECIES_COL] = np.where(
        expected_species[ID_COL] < 25, -1, 1
    )

    individual_cutoff = compute_individual_voronoi_polygons(
        traj_data=traj,
        walkable_area=walkable_area,
    )
    actual_species = compute_species(
        individual_voronoi_polygons=individual_cutoff,
        measurement_line=measurement_line,
        frame_step=10,
        trajectory_data=traj,
    )

    suffixes = ("_expected", "_species")
    non_matching = expected_species.merge(
        actual_species, on="id", suffixes=suffixes, how="outer"
    )
    columnnames = (SPECIES_COL + suffixes[0], SPECIES_COL + suffixes[1])
    non_matching = non_matching[
        non_matching[columnnames[0]] != non_matching[columnnames[1]]
    ]
    assert non_matching.shape[0] == 0


def test_compute_species_correct_amount_without_cutoff(bidirectional_setup):
    traj, walkable_area, measurement_line = bidirectional_setup

    individual_cutoff = compute_individual_voronoi_polygons(
        traj_data=traj,
        walkable_area=walkable_area,
    )
    actual_species = compute_species(
        individual_voronoi_polygons=individual_cutoff,
        measurement_line=measurement_line,
        frame_step=10,
        trajectory_data=traj,
    )
    assert actual_species.shape[0] == 50


def test_compute_species_correct_amount_with_cutoff(bidirectional_setup):
    traj, walkable_area, measurement_line = bidirectional_setup

    individual_cutoff = compute_individual_voronoi_polygons(
        traj_data=traj,
        walkable_area=walkable_area,
        cut_off=Cutoff(radius=0.8, quad_segments=3),
    )
    actual_species = compute_species(
        individual_voronoi_polygons=individual_cutoff,
        measurement_line=measurement_line,
        frame_step=10,
        trajectory_data=traj,
    )
    assert actual_species.shape[0] == 50


@pytest.fixture
def non_intersecting_setup(
    non_intersecting_traj,
    non_intersecting_walkable_area,
    non_intersecting_measurement_line,
):
    return (
        non_intersecting_traj,
        non_intersecting_walkable_area,
        non_intersecting_measurement_line,
    )


@pytest.fixture
def non_intersecting_traj():
    data_t1 = get_trajectory(
        shape=[3, 1],
        number_frames=60,
        start_position=np.array([9.5, 1.5]),
        movement_direction=np.array([-0.1, 0.0]),
        ped_distance=1.0,
    )
    data_t1.loc[data_t1[ID_COL] == 1, X_COL] -= 0.7
    data_t1[ID_COL] += 1
    data_2_t1 = get_trajectory(
        shape=[1, 1],
        number_frames=24,
        start_position=np.array([9.5, 2.5]),
        movement_direction=np.array([-0.1, 0.0]),
        ped_distance=1.0,
    )
    data_3_t1 = get_trajectory(
        shape=[1, 1],
        number_frames=30,
        start_position=np.array([7.3, 2.5]),
        movement_direction=np.array([+0.1, 0.0]),
        ped_distance=1.0,
    )
    data_3_t1[FRAME_COL] += 24

    final_data = pd.concat([data_t1, data_2_t1, data_3_t1], ignore_index=True)
    return TrajectoryData(data=final_data, frame_rate=10)


@pytest.fixture
def non_intersecting_measurement_line():
    return MeasurementLine([(7.0, 0.0), (7.0, 5.0)])


@pytest.fixture
def non_intersecting_walkable_area():
    return WalkableArea([(2, 0), (12, 0), (12, 5), (2, 5)])


def test_compute_species_correct_for_not_intersecting(non_intersecting_setup):
    traj, walkable_area, measurement_line = non_intersecting_setup

    individual_cutoff = compute_individual_voronoi_polygons(
        traj_data=traj,
        walkable_area=walkable_area,
        cut_off=Cutoff(radius=1.0, quad_segments=3),
    )
    expected = pd.DataFrame(
        data=[[0, -1], [1, -1], [2, -1], [3, -1]], columns=[ID_COL, SPECIES_COL]
    )
    actual = compute_species(
        individual_voronoi_polygons=individual_cutoff,
        measurement_line=measurement_line,
        frame_step=4,
        trajectory_data=traj,
    )

    suffixes = ("expected", "actual")
    non_matching = expected.merge(
        actual, on="id", suffixes=suffixes, how="outer"
    )
    columnnames = (SPECIES_COL + suffixes[0], SPECIES_COL + suffixes[1])
    non_matching = non_matching[
        non_matching[columnnames[0]] != non_matching[columnnames[1]]
    ]
    assert non_matching.shape[0] == 0<|MERGE_RESOLUTION|>--- conflicted
+++ resolved
@@ -1,12 +1,8 @@
 import numpy as np
 import pandas as pd
 import pytest
-<<<<<<< HEAD
 from shapely import Polygon
-=======
-import shapely
 from tests.utils.utils import get_trajectory
->>>>>>> 4ba954db
 
 from pedpy.column_identifier import *
 from pedpy.data.geometry import MeasurementArea, MeasurementLine, WalkableArea
